/**
 * Important: the KeepRandomBeaconOperatorRewardsStub contract should be deployed to the network!
 * 
 * This script:
 *  - delegates stake to operators. For each operator uses the same beneficiary(magpie) address,
 *  - adds 20 mock groups of which 9 makes stale,
 *  - emits fake withdrawal events.
 *  */ 

const KeepToken = artifacts.require("./KeepToken.sol");
const TokenStaking = artifacts.require("./TokenStaking.sol");
// The KeepRandomBeaconOperatorRewardsStub contract should be deployed to the network
const Operator = artifacts.require("../stubs/KeepRandomBeaconOperatorRewardsStub.sol");
const KeepRandomBeaconServiceImpl = artifacts.require("./KeepRandomBeaconServiceImplV1.sol");
const KeepRandomBeaconService = artifacts.require("./KeepRandomBeaconService.sol");
const crypto = require("crypto")

function getAccounts() {
  return new Promise((resolve, reject) => {
      web3.eth.getAccounts((error, accounts) => {
        resolve(accounts);
      });
  });
}

function mineBlocks(blocks) {
  for (let i = 0; i < blocks; i++) {
    web3.currentProvider.send({
      jsonrpc: "2.0",
      method: "evm_mine",
      id: 12345
    }, function(err, _) {
      if (err) console.log("Error mining a block. " + i, err)
    });
  }
}

function formatAmount(amount, decimals) {
  return web3.utils.toBN(amount).mul(web3.utils.toBN(10).pow(web3.utils.toBN(decimals)))
}
  
module.exports = async function() {
  const accounts = await getAccounts();
  const token = await KeepToken.deployed();
  const tokenStaking = await TokenStaking.deployed();
  const contractService = await KeepRandomBeaconService.deployed();
  const keepRandomBeaconService = await KeepRandomBeaconServiceImpl.at(contractService.address);
  const keepRandomBeaconOerator = await Operator.deployed();

  const magpie = accounts[5];
  const requestor = accounts[5];
  const owner = accounts[0];
    
  for(let i = 0; i < 5; i++) {
    const operator = accounts[i]
    const delegation = '0x' + Buffer.concat([
      Buffer.from(magpie.substr(2), 'hex'),
      Buffer.from(operator.substr(2), 'hex')
    ]).toString('hex');

    const staked = await token.approveAndCall(
      tokenStaking.address, 
      formatAmount(20000000, 18),
      delegation,
      {from: owner}
    ).catch((err) => {
      console.log(`could not stake KEEP tokens for ${operator}: ${err}`);
    });

    if (staked) {
      console.log(`successfully staked KEEP tokens for account ${operator}`);
    }
  }

  await registerNewGroups(10);

  mineBlocks(10);
  const entryFeeEstimate = await keepRandomBeaconService.entryFeeEstimate(0)
  await keepRandomBeaconService.methods['requestRelayEntry()']({value: entryFeeEstimate, from: requestor})

  await registerNewGroups(10);

  const numberOfGroups = await keepRandomBeaconOerator.numberOfGroups()
  const firstActiveIndex = await keepRandomBeaconOerator.getFirstActiveGroupIndex()

  for (let i = 0; i < firstActiveIndex; i++) {
    const groupPubKey =  await keepRandomBeaconOerator.getGroupPublicKey(i);
    const isStale = await keepRandomBeaconOerator.isStaleGroup(groupPubKey);

    console.log('group: ', groupPubKey, 'isStale: ', isStale);
  }

  console.log('number of groups:', numberOfGroups.toString());
  console.log('first active index:', firstActiveIndex.toString());

  await keepRandomBeaconOerator.emitRewardsWithdrawnEvent(accounts[1], 1)
  await keepRandomBeaconOerator.emitRewardsWithdrawnEvent(accounts[1], 3)
  await keepRandomBeaconOerator.emitRewardsWithdrawnEvent(accounts[1], 1)
  await keepRandomBeaconOerator.emitRewardsWithdrawnEvent(accounts[1], 5)
  await keepRandomBeaconOerator.emitRewardsWithdrawnEvent(accounts[1], 6)  

  async function registerNewGroups (numberOfGroups) {
    const groupReward = web3.utils.toWei('14500', 'Gwei');
    for (let i = 0; i < numberOfGroups; i++) {
      console.log('register group', i+1);
      const groupPubKey = crypto.randomBytes(32);
      await keepRandomBeaconOerator.registerNewGroup(groupPubKey)
      await keepRandomBeaconOerator.addGroupMemberReward(groupPubKey, groupReward);
<<<<<<< HEAD
      await keepRandomBeaconOerator.setGroupMembers(groupPubKey, [accounts[1], accounts[1], accounts[1]]);
=======
      await keepRandomBeaconOerator.addGroupMember(groupPubKey, accounts[1]);
      await keepRandomBeaconOerator.addGroupMember(groupPubKey, accounts[2]);
>>>>>>> cf0ece58
      console.log('created group', await keepRandomBeaconOerator.getGroupPublicKey(i));
    }
  }
}<|MERGE_RESOLUTION|>--- conflicted
+++ resolved
@@ -106,12 +106,7 @@
       const groupPubKey = crypto.randomBytes(32);
       await keepRandomBeaconOerator.registerNewGroup(groupPubKey)
       await keepRandomBeaconOerator.addGroupMemberReward(groupPubKey, groupReward);
-<<<<<<< HEAD
-      await keepRandomBeaconOerator.setGroupMembers(groupPubKey, [accounts[1], accounts[1], accounts[1]]);
-=======
-      await keepRandomBeaconOerator.addGroupMember(groupPubKey, accounts[1]);
-      await keepRandomBeaconOerator.addGroupMember(groupPubKey, accounts[2]);
->>>>>>> cf0ece58
+      await keepRandomBeaconOerator.setGroupMembers(groupPubKey, [accounts[1], accounts[2]]);
       console.log('created group', await keepRandomBeaconOerator.getGroupPublicKey(i));
     }
   }
