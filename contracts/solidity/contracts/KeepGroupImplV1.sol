--- conflicted
+++ resolved
@@ -578,7 +578,6 @@
     }
 
     /**
-<<<<<<< HEAD
      * @dev Gets the random beacon value for the group selection currently in progress.
      */
     function randomBeaconValue() public view returns(uint256) {
@@ -593,8 +592,6 @@
     }
 
     /**
-     * @dev Checks if a group with the given public key is registered.
-=======
      * @dev Gets the cutoff time in blocks until which the given group is
      * considered as an active group. The group may not be marked as expired
      * even though its active time has passed if one of the rules inside
@@ -624,7 +621,6 @@
      * active. We consider a group to be stale when it's expired and when its
      * expiration time and potentially executed operation timeout are both in
      * the past.
->>>>>>> ae497f7a
      */
     function isStaleGroup(bytes memory groupPubKey) public view returns(bool) {
         for (uint i = 0; i < _groups.length; i++) {
