--- conflicted
+++ resolved
@@ -16,15 +16,12 @@
 
     event OnGroupRegistered(bytes groupPubKey);
 
-<<<<<<< HEAD
-=======
     struct DkgResult {
         bytes groupPubKey;
         bytes disqualified;
         bytes inactive;
     }
 
->>>>>>> b5865793
     // TODO: Rename to DkgResultSubmittedEvent
     // TODO: Add memberIndex
     event DkgResultPublishedEvent(uint256 requestId, bytes groupPubKey); 
@@ -240,19 +237,11 @@
     function submitDkgResult(
         uint256 index,
         uint256 requestId,
-<<<<<<< HEAD
-=======
-//        uint256 memberIndex, TODO: Add memberIndex 
->>>>>>> b5865793
         bytes memory groupPubKey,
         bytes memory disqualified,
         bytes memory inactive,
         bytes memory signatures
     ) public {
-<<<<<<< HEAD
-      // TODO: fill in
-=======
-
         require(
             block.number > _submissionStart + _timeoutChallenge,
             "Ticket submission challenge period must be over."
@@ -267,7 +256,6 @@
         _dkgResultPublished[requestId] = true;
   
         emit DkgResultPublishedEvent(requestId, groupPubKey);
->>>>>>> b5865793
     }
 
     /**
