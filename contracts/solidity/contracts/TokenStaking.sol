--- conflicted
+++ resolved
@@ -224,20 +224,14 @@
         uint256 totalAmountToBurn = 0;
         for (uint i = 0; i < misbehavedOperators.length; i++) {
             address operator = misbehavedOperators[i];
+            uint256 operatorParams = operators[operator].packedParams;
 
             require(authorizations[msg.sender][operator], "Not authorized");
-
-            uint256 operatorParams = operators[operator].packedParams;
-<<<<<<< HEAD
-
             require(
                 block.number >= operatorParams.getCreationBlock().add(initializationPeriod),
                 "Operator stakes must be active"
             );
-            uint256 oldAmount = operatorParams.getAmount();
-            uint256 newAmount = oldAmount.sub(amount);
-            operators[operator].packedParams = operatorParams.setAmount(newAmount);
-=======
+
             uint256 currentAmount = operatorParams.getAmount();
 
             if (currentAmount < amountToSeize) {
@@ -251,7 +245,6 @@
                 uint256 newAmount = currentAmount.sub(amountToSeize);
                 operators[operator].packedParams = operatorParams.setAmount(newAmount);
             }
->>>>>>> 6e99790d
         }
 
         uint256 tattletaleReward = (totalAmountToBurn.mul(5).div(100)).mul(rewardMultiplier).div(100);
