pragma solidity ^0.5.4;

import "./KeepRandomBeaconOperator.sol";

/**
 * @title KeepRandomBeaconOperatorStub
 * @dev A simplified Random Beacon operator contract to help local development.
 */
contract KeepRandomBeaconOperatorStub is KeepRandomBeaconOperator {

    constructor(address _serviceContract, address _stakingContract) KeepRandomBeaconOperator(_serviceContract, _stakingContract) public {}

<<<<<<< HEAD
    /**
     * @dev Stub method to authorize service contract to help local development.
     */
=======
>>>>>>> f9b63470
    function authorizeServiceContract(address _serviceContract) public {
        serviceContracts.push(_serviceContract);
    }

    function registerNewGroup(bytes memory groupPublicKey) public {
        groups.push(Group(groupPublicKey, block.number));
        address[] memory members = orderedParticipants();
        if (members.length > 0) {
            for (uint i = 0; i < groupSize; i++) {
                groupMembers[groupPublicKey].push(members[i]);
            }
        }
    }

<<<<<<< HEAD
    /**
     * @dev Adds member to the group based on groupPublicKey.
     * @param member is the address of the member.
     */
    function addGroupMember(bytes memory groupPublicKey, address member) public {
        groupMembers[groupPublicKey].push(member);
    }

    /**
     * @dev Gets the group registration block height.
     * @param groupIndex is the index of the queried group.
     */
=======
    function registerNewGroups(uint256 groupsCount) public {
        for (uint i = 1; i <= groupsCount; i++) {
            registerNewGroup(new bytes(i));
        }
    }

    function terminateGroup(uint256 groupIndex) public {
        terminatedGroups.push(groupIndex);
    }

    function clearGroups() public {
        for (uint i = 0; i < groups.length; i++) {
            delete groupMembers[groups[i].groupPubKey];
        }
        groups.length = 0;
        terminatedGroups.length = 0;
        expiredGroupOffset = 0;
    }

>>>>>>> f9b63470
    function getGroupRegistrationBlockHeight(uint256 groupIndex) public view returns(uint256) {
        return groups[groupIndex].registrationBlockHeight;
    }

    function getGroupPublicKey(uint256 groupIndex) public view returns(bytes memory) {
        return groups[groupIndex].groupPubKey;
    }

    function getTicketSubmissionStartBlock() public view returns(uint256) {
        return ticketSubmissionStartBlock;
    }

    function setGroupSize(uint256 size) public {
        groupSize = size;
    }

    function setGroupThreshold(uint256 threshold) public {
        groupThreshold = threshold;
    }

    function setActiveGroupsThreshold(uint256 threshold) public {
        activeGroupsThreshold = threshold;
    }

    function setGroupActiveTime(uint256 time) public {
        groupActiveTime = time;
    }

    function setRelayEntryTimeout(uint256 timeout) public {
        relayEntryTimeout = timeout;
    }

    function setMinimumStake(uint256 stake) public {
        minimumStake = stake;
    }

    function setTicketInitialSubmissionTimeout(uint256 timeout) public {
        ticketInitialSubmissionTimeout = timeout;
    }

    function setTicketReactiveSubmissionTimeout(uint256 timeout) public {
        ticketReactiveSubmissionTimeout = timeout;
    }

    function setTicketChallengeTimeout(uint256 timeout) public {
        ticketChallengeTimeout = timeout;
    }

    function setResultPublicationBlockStep(uint256 blockStep) public {
        resultPublicationBlockStep = blockStep;
    }
}<|MERGE_RESOLUTION|>--- conflicted
+++ resolved
@@ -10,12 +10,6 @@
 
     constructor(address _serviceContract, address _stakingContract) KeepRandomBeaconOperator(_serviceContract, _stakingContract) public {}
 
-<<<<<<< HEAD
-    /**
-     * @dev Stub method to authorize service contract to help local development.
-     */
-=======
->>>>>>> f9b63470
     function authorizeServiceContract(address _serviceContract) public {
         serviceContracts.push(_serviceContract);
     }
@@ -30,20 +24,10 @@
         }
     }
 
-<<<<<<< HEAD
-    /**
-     * @dev Adds member to the group based on groupPublicKey.
-     * @param member is the address of the member.
-     */
     function addGroupMember(bytes memory groupPublicKey, address member) public {
         groupMembers[groupPublicKey].push(member);
     }
 
-    /**
-     * @dev Gets the group registration block height.
-     * @param groupIndex is the index of the queried group.
-     */
-=======
     function registerNewGroups(uint256 groupsCount) public {
         for (uint i = 1; i <= groupsCount; i++) {
             registerNewGroup(new bytes(i));
@@ -63,7 +47,6 @@
         expiredGroupOffset = 0;
     }
 
->>>>>>> f9b63470
     function getGroupRegistrationBlockHeight(uint256 groupIndex) public view returns(uint256) {
         return groups[groupIndex].registrationBlockHeight;
     }
