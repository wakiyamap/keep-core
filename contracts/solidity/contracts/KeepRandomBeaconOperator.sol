pragma solidity ^0.5.4;

import "openzeppelin-solidity/contracts/ownership/Ownable.sol";
import "openzeppelin-solidity/contracts/math/SafeMath.sol";
import "openzeppelin-solidity/contracts/cryptography/ECDSA.sol";
import "./TokenStaking.sol";
import "./utils/UintArrayUtils.sol";
import "./utils/AddressArrayUtils.sol";
import "solidity-bytes-utils/contracts/BytesLib.sol";
import "./cryptography/BLS.sol";

interface ServiceContract {
    function entryCreated(uint256 requestId, uint256 entry, uint256 seed) external;
}

/**
 * @title KeepRandomBeaconOperator
 * @dev Keep client facing contract for random beacon security-critical operations.
 * Handles group creation and expiration, BLS signature verification and incentives.
 * The contract is not upgradeable. New functionality can be implemented by deploying
 * new versions following Keep client update and re-authorization by the stakers.
 */
contract KeepRandomBeaconOperator is Ownable {

    using SafeMath for uint256;
    using BytesLib for bytes;
    using ECDSA for bytes32;
    using AddressArrayUtils for address[];

    event OnGroupRegistered(bytes groupPubKey);

    // TODO: Rename to DkgResultSubmittedEvent
    // TODO: Add memberIndex
    event DkgResultPublishedEvent(bytes groupPubKey);

    // These are the public events that are used by clients
    event SignatureRequested(uint256 payment, uint256 previousEntry, uint256 seed, bytes groupPublicKey);
    event SignatureSubmitted(uint256 requestResponse, bytes requestGroupPubKey, uint256 previousEntry, uint256 seed);

    event GroupSelectionStarted(uint256 groupSelectionSeed, uint256 seed);

    bool public initialized;

    address[] public serviceContracts;

<<<<<<< HEAD
    address public stakingProxy;
=======
    uint256 public groupThreshold;
    uint256 public groupSize;
    uint256 public minimumStake;
>>>>>>> 5cdf692c

    // Size of a group in the threshold relay.
    uint256 public groupSize = 5;

    // Minimum number of group members needed to interact according to the
    // protocol to produce a relay entry.
    uint256 public groupThreshold = 3;

    // Minimum amount of KEEP that allows sMPC cluster client to participate in
    // the Keep network.
    uint256 public minimumStake = 200000 * 1e18;

    // Timeout in blocks after the initial ticket submission is finished.
    uint256 public ticketInitialSubmissionTimeout = 4;

    // Timeout in blocks after the reactive ticket submission is finished.
    uint256 public ticketReactiveSubmissionTimeout = 4;

    // Timeout in blocks after the period where tickets can be challenged is
    // finished.
    uint256 public ticketChallengeTimeout = 4;

    // Time in blocks after which the next group member is eligible
    // to submit the result.
    uint256 public resultPublicationBlockStep = 3;

    // Time in blocks after DKG result is complete and ready to be published
    // by clients.
    uint256 public timeDKG = 7*(3+1);

    // The minimal number of groups that should not expire to protect the
    // minimal network throughput.
    uint256 public activeGroupsThreshold = 5;
 
    // Time in blocks after which a group expires.
    uint256 public groupActiveTime = 3000;

    // Timeout in blocks for a relay entry to appear on the chain. Blocks are
    // counted from the moment relay request occur.
    //
    // Timeout is never shorter than the time needed by clients to generate
    // relay entry and the time it takes for the last group member to become
    // eligible to submit the result plus at least one block to submit it.
    uint256 public relayEntryTimeout = 24;

    struct Group {
        bytes groupPubKey;
        uint registrationBlockHeight;
    }

    Group[] public groups;
    mapping (bytes => address[]) internal groupMembers;

    // expiredGroupOffset is pointing to the first active group, it is also the
    // expired groups counter
    uint256 public expiredGroupOffset = 0;

    struct Proof {
        address sender;
        uint256 stakerValue;
        uint256 virtualStakerIndex;
    }

    mapping(uint256 => Proof) public proofs;

    bool public groupSelectionInProgress;

    uint256 public ticketSubmissionStartBlock;
    uint256 public groupSelectionSeed;
    uint256[] public tickets;
    bytes[] public submissions;

    struct SigningRequest {
        uint256 relayRequestId;
        uint256 payment;
        bytes groupPubKey;
        uint256 previousEntry;
        uint256 seed;
        address serviceContract;
    }

    uint256 internal currentEntryStartBlock;
    SigningRequest internal signingRequest;

    bool internal entryInProgress;

    /**
     * @dev Checks if submitter is eligible to submit.
     * @param submitterMemberIndex The claimed index of the submitter.
     */
    modifier onlyEligibleSubmitter(uint256 submitterMemberIndex) {
        uint256[] memory selected = selectedTickets();
        require(submitterMemberIndex > 0, "Submitter member index must be greater than 0.");
        require(proofs[selected[submitterMemberIndex - 1]].sender == msg.sender, "Submitter member index does not match sender address.");
        uint T_init = ticketSubmissionStartBlock + ticketChallengeTimeout + timeDKG;
        require(block.number >= (T_init + (submitterMemberIndex-1) * resultPublicationBlockStep), "Submitter is not eligible to submit at the current block.");
        _;
    }

    /**
     * @dev Checks if sender is authorized.
     */
    modifier onlyServiceContract() {
        require(
            serviceContracts.contains(msg.sender),
            "Only authorized service contract can call this method."
        );
        _;
    }

    /**
     * @dev Reverts if ticket challenge period is not over.
     */
    modifier whenTicketChallengeIsOver() {
        require(
            block.number >= ticketSubmissionStartBlock + ticketChallengeTimeout,
            "Ticket submission challenge period must be over."
        );
        _;
    }

    /**
     * @dev Initialize the contract with a linked Staking proxy contract.
<<<<<<< HEAD
     *
     * @param _stakingProxy Address of a staking proxy contract that will be
     * linked to this contract.
     * @param _serviceContract Address of a random beacon service contract that
     * will be linked to this contract.
     * @param _genesisEntry Initial entry value used to trigger the first group
     * selection by submitting a new relay entry.
     * @param _genesisSeed Initial seed value used to trigger the first group
     * selection by submitting a new relay entry.
     * @param _genesisGroupPubKey Initial group public key value used to trigger
     * the first group selection by submitting a new relay entry.
=======
     * @param _serviceContract Address of a random beacon service contract that will be linked to this contract.
     * @param _minimumStake Minimum amount in KEEP that allows KEEP network client to participate in a group.
     * @param _groupSize Size of a group in the threshold relay.
     * @param _groupThreshold Minimum number of interacting group members needed to produce a relay entry.
     * @param _ticketInitialSubmissionTimeout Timeout in blocks after the initial ticket submission is finished.
     * @param _ticketReactiveSubmissionTimeout Timeout in blocks after the reactive ticket submission is finished.
     * @param _ticketChallengeTimeout Timeout in blocks after the period where tickets can be challenged is finished.
     * @param _timeDKG Timeout in blocks after DKG result is complete and ready to be published.
     * @param _resultPublicationBlockStep Time in blocks after which member with the given index is eligible
     * @param _genesisEntry Initial entry data used to trigger the first group selection by submitting
     * a new relay entry being a signature on this one. The first array element is the previous value, the second
     * array element is the seed.
     * @param _genesisGroupPubKey Group to respond to the initial relay entry request.
     * to submit DKG result.
     * @param _activeGroupsThreshold is the minimal number of groups that cannot be marked as expired and
     * needs to be greater than 0.
     * @param _groupActiveTime is the time in block after which a group expires.
     * @param _relayEntryTimeout Timeout in blocks for a relay entry to appear on the chain.
     * Blocks are counted from the moment relay request occur.
>>>>>>> 5cdf692c
     */
    function initialize(
        address _serviceContract,
        uint256 _genesisEntry,
        uint256 _genesisSeed,
        bytes memory _genesisGroupPubKey
    ) public onlyOwner {
        require(!initialized, "Contract is already initialized.");
<<<<<<< HEAD
        require(_stakingProxy != address(0x0), "Staking proxy address can't be zero.");

        initialized = true;

        stakingProxy = _stakingProxy;
=======
        initialized = true;
>>>>>>> 5cdf692c
        serviceContracts.push(_serviceContract);

        groupSelectionSeed = _genesisEntry;

        // Create initial relay entry request. This will allow relayEntry to be
        // called once to trigger the creation of the first group.
        signingRequest = SigningRequest(
            0,
            0,
            _genesisGroupPubKey,
            _genesisEntry,
            _genesisSeed,
            _serviceContract
        );
    }

    /**
     * @dev Adds service contract
     * @param serviceContract Address of the service contract.
     */
    function addServiceContract(address serviceContract) public onlyOwner {
        serviceContracts.push(serviceContract);
    }

    /**
     * @dev Removes service contract
     * @param serviceContract Address of the service contract.
     */
    function removeServiceContract(address serviceContract) public onlyOwner {
        serviceContracts.removeAddress(serviceContract);
    }

    /**
     * @dev Triggers the selection process of a new candidate group.
     * @param _groupSelectionSeed Random value that stakers will use to generate their tickets.
     * @param _seed Random value from the client. It should be a cryptographically generated random value.
     */
    function createGroup(uint256 _groupSelectionSeed, uint256 _seed) public payable onlyServiceContract {

        // dkgTimeout is the time after DKG is expected to be complete plus the expected period to submit the result.
        uint256 dkgTimeout = ticketSubmissionStartBlock + ticketChallengeTimeout + timeDKG + groupSize * resultPublicationBlockStep;

        if (!groupSelectionInProgress || block.number > dkgTimeout) {
            cleanup();
            ticketSubmissionStartBlock = block.number;
            groupSelectionSeed = _groupSelectionSeed;
            groupSelectionInProgress = true;
            emit GroupSelectionStarted(_groupSelectionSeed, _seed);
        }
    }

    // TODO: replace with a secure authorization protocol (addressed in RFC 11).
    address public stakingContract;

    function authorizeStakingContract(address _stakingContract) public onlyOwner {
        stakingContract = _stakingContract;
    }

    /**
     * @dev Submits ticket to request to participate in a new candidate group.
     * @param ticketValue Result of a pseudorandom function with input values of
     * random beacon output, staker-specific 'stakerValue' and virtualStakerIndex.
     * @param stakerValue Staker-specific value. Currently uint representation of staker address.
     * @param virtualStakerIndex Number within a range of 1 to staker's weight.
     */
    function submitTicket(
        uint256 ticketValue,
        uint256 stakerValue,
        uint256 virtualStakerIndex
    ) public {

        if (block.number > ticketSubmissionStartBlock + ticketReactiveSubmissionTimeout) {
            revert("Ticket submission period is over.");
        }

        // Invalid tickets are rejected and their senders penalized.
        if (!cheapCheck(msg.sender, stakerValue, virtualStakerIndex)) {
            // TODO: replace with a secure authorization protocol (addressed in RFC 4).
            TokenStaking _stakingContract = TokenStaking(stakingContract);
            _stakingContract.authorizedTransferFrom(msg.sender, address(this), minimumStake);
        } else {
            tickets.push(ticketValue);
            proofs[ticketValue] = Proof(msg.sender, stakerValue, virtualStakerIndex);
        }
    }

    /**
     * @dev Gets submitted tickets in ascending order.
     */
    function orderedTickets() public view returns (uint256[] memory) {
        return UintArrayUtils.sort(tickets);
    }

    /**
     * @dev Gets selected tickets in ascending order.
     */
    function selectedTickets() public view whenTicketChallengeIsOver returns (uint256[] memory) {

        uint256[] memory ordered = orderedTickets();

        require(
            ordered.length >= groupSize,
            "The number of submitted tickets is less than specified group size."
        );

        uint256[] memory selected = new uint256[](groupSize);

        for (uint i = 0; i < groupSize; i++) {
            selected[i] = ordered[i];
        }

        return selected;
    }

    /**
     * @dev Gets participants ordered by their lowest-valued ticket.
     */
    function orderedParticipants() public view returns (address[] memory) {

        uint256[] memory ordered = orderedTickets();
        address[] memory participants = new address[](ordered.length);

        for (uint i = 0; i < ordered.length; i++) {
            Proof memory proof = proofs[ordered[i]];
            participants[i] = proof.sender;
        }

        return participants;
    }

    /**
     * @dev Gets selected participants in ascending order of their tickets.
     */
    function selectedParticipants() public view whenTicketChallengeIsOver returns (address[] memory) {

        uint256[] memory ordered = orderedTickets();

        require(
            ordered.length >= groupSize,
            "The number of submitted tickets is less than specified group size."
        );

        address[] memory selected = new address[](groupSize);

        for (uint i = 0; i < groupSize; i++) {
            Proof memory proof = proofs[ordered[i]];
            selected[i] = proof.sender;
        }

        return selected;
    }

    /**
     * @dev Gets ticket proof.
     */
    function getTicketProof(uint256 ticketValue) public view returns (address sender, uint256 stakerValue, uint256 virtualStakerIndex) {
        return (
            proofs[ticketValue].sender,
            proofs[ticketValue].stakerValue,
            proofs[ticketValue].virtualStakerIndex
        );
    }

    /**
     * @dev Performs surface-level validation of the ticket.
     * @param staker Address of the staker.
     * @param stakerValue Staker-specific value. Currently uint representation of staker address.
     * @param virtualStakerIndex Number within a range of 1 to staker's weight.
     */
    function cheapCheck(
        address staker,
        uint256 stakerValue,
        uint256 virtualStakerIndex
    ) public view returns(bool) {
        bool isVirtualStakerIndexValid = virtualStakerIndex > 0 && virtualStakerIndex <= stakingWeight(staker);
        bool isStakerValueValid = uint256(staker) == stakerValue;
        return isVirtualStakerIndexValid && isStakerValueValid;
    }

    /**
     * @dev Performs full verification of the ticket.
     * @param staker Address of the staker.
     * @param ticketValue Result of a pseudorandom function with input values of
     * random beacon output, staker-specific 'stakerValue' and virtualStakerIndex.
     * @param stakerValue Staker-specific value. Currently uint representation of staker address.
     * @param virtualStakerIndex Number within a range of 1 to staker's weight.
     */
    function costlyCheck(
        address staker,
        uint256 ticketValue,
        uint256 stakerValue,
        uint256 virtualStakerIndex
    ) public view returns(bool) {
        bool passedCheapCheck = cheapCheck(staker, stakerValue, virtualStakerIndex);
        uint256 expected = uint256(keccak256(abi.encodePacked(groupSelectionSeed, stakerValue, virtualStakerIndex)));
        return passedCheapCheck && ticketValue == expected;
    }

    /**
     * @dev Checks if member is disqualified.
     * @param dqBytes bytes representing disqualified members.
     * @param memberIndex position of the member to check.
     * @return true if staker is disqualified, false otherwise.
     */
    function _isDisqualified(bytes memory dqBytes, uint256 memberIndex) internal pure returns (bool){
        return dqBytes[memberIndex] != 0x00;
    }

     /**
     * @dev Checks if member is inactive.
     * @param iaBytes bytes representing inactive members.
     * @param memberIndex position of the member to check.
     * @return true if staker is inactive, false otherwise.
     */
    function _isInactive(bytes memory iaBytes, uint256 memberIndex) internal pure returns (bool){
        return iaBytes[memberIndex] != 0x00;
    }

    /**
     * @dev Submits result of DKG protocol. It is on-chain part of phase 14 of the protocol.
     * @param submitterMemberIndex Claimed index of the staker. We pass this for gas efficiency purposes.
     * @param groupPubKey Group public key generated as a result of protocol execution.
     * @param disqualified bytes representing disqualified group members; 1 at the specific index
     * means that the member has been disqualified. Indexes reflect positions of members in the
     * group, as outputted by the group selection protocol.
     * @param inactive bytes representing inactive group members; 1 at the specific index means
     * that the member has been marked as inactive. Indexes reflect positions of members in the
     * group, as outputted by the group selection protocol.
     * @param signatures Concatenation of signed resultHashes collected off-chain.
     * @param signingMembersIndexes indices of members corresponding to each signature.
     */
    function submitDkgResult(
        uint256 submitterMemberIndex,
        bytes memory groupPubKey,
        bytes memory disqualified,
        bytes memory inactive,
        bytes memory signatures,
        uint[] memory signingMembersIndexes
    ) public onlyEligibleSubmitter(submitterMemberIndex) {
        require(
            disqualified.length == groupSize && inactive.length == groupSize,
            "Inactive and disqualified bytes arrays don't match the group size."
        );

        bytes32 resultHash = keccak256(abi.encodePacked(groupPubKey, disqualified, inactive));
        verifySignatures(signatures, signingMembersIndexes, resultHash);
        address[] memory members = selectedParticipants();

        for (uint i = 0; i < groupSize; i++) {
            if(!_isInactive(inactive, i) && !_isDisqualified(disqualified, i)) {
                groupMembers[groupPubKey].push(members[i]);
            }
        }

        groups.push(Group(groupPubKey, block.number));
        // TODO: punish/reward logic
        cleanup();
        emit DkgResultPublishedEvent(groupPubKey);

        groupSelectionInProgress = false;
    }

    /**
    * @dev Verifies that provided members signatures of the DKG result were produced
    * by the members stored previously on-chain in the order of their ticket values
    * and returns indices of members with a boolean value of their signature validity.
    * @param signatures Concatenation of user-generated signatures.
    * @param resultHash The result hash signed by the users.
    * @param signingMemberIndices Indices of members corresponding to each signature.
    * @return Array of member indices with a boolean value of their signature validity.
    */
    function verifySignatures(
        bytes memory signatures,
        uint256[] memory signingMemberIndices,
        bytes32 resultHash
    ) internal view returns (bool) {

        uint256 signaturesCount = signatures.length / 65;
        require(signatures.length >= 65, "Signatures bytes array is too short.");
        require(signatures.length % 65 == 0, "Signatures in the bytes array should be 65 bytes long.");
        require(signaturesCount == signingMemberIndices.length, "Number of signatures and indices don't match.");
        require(signaturesCount >= groupThreshold, "Number of signatures is below honest majority threshold.");

        bytes memory current; // Current signature to be checked.
        uint256[] memory selected = selectedTickets();

        for(uint i = 0; i < signaturesCount; i++){
            require(signingMemberIndices[i] > 0, "Index should be greater than zero.");
            require(signingMemberIndices[i] <= selected.length, "Provided index is out of acceptable tickets bound.");
            current = signatures.slice(65*i, 65);
            address recoveredAddress = resultHash.toEthSignedMessageHash().recover(current);

            require(
                proofs[selected[signingMemberIndices[i] - 1]].sender == recoveredAddress,
                "Invalid signature. Signer and recovered address at provided index don't match."
            );
        }

        return true;
    }

    /**
     * @dev Checks if group with the given public key is registered.
     */
    function isGroupRegistered(bytes memory groupPubKey) public view returns(bool) {
        for (uint i = 0; i < groups.length; i++) {
            if (groups[i].groupPubKey.equalStorage(groupPubKey)) {
                return true;
            }
        }

        return false;
    }

    /**
     * @dev Prevent receiving ether without explicitly calling a function.
     */
    function() external payable {
        revert("Can not call contract without explicitly calling a function.");
    }

    /**
     * @dev Checks that the specified user has enough stake.
     * @param staker Specifies the identity of the staker.
     * @return True if staked enough to participate in the group, false otherwise.
     */
    function hasMinimumStake(address staker) public view returns(bool) {
        return TokenStaking(stakingContract).balanceOf(staker) >= minimumStake;
    }

    /**
     * @dev Gets staking weight.
     * @param staker Specifies the identity of the staker.
     * @return Number of how many virtual stakers can staker represent.
     */
    function stakingWeight(address staker) public view returns(uint256) {
        return TokenStaking(stakingContract).balanceOf(staker)/minimumStake;
    }

    /**
     * @dev Set the minimum amount of KEEP that allows a Keep network client to participate in a group.
     * @param _minimumStake Amount in KEEP.
     */
    function setMinimumStake(uint256 _minimumStake) public onlyOwner {
        minimumStake = _minimumStake;
    }

    /**
     * @dev Return total number of all tokens issued.
     */
    function tokenSupply() public pure returns (uint256) {
        return (10**9) * (10**18);
    }

    /**
     * @dev Return natural threshold, the value N virtual stakers' tickets would be expected
     * to fall below if the tokens were optimally staked, and the tickets' values were evenly 
     * distributed in the domain of the pseudorandom function.
     */
    function naturalThreshold() public view returns (uint256) {
        uint256 space = 2**256-1; // Space consisting of all possible tickets.
        return groupSize.mul(space.div(tokenSupply().div(minimumStake)));
    }

    /**
     * @dev Gets number of active groups.
     */
    function numberOfGroups() public view returns(uint256) {
        return groups.length - expiredGroupOffset;
    }

    /**
     * @dev Gets the cutoff time in blocks until which the given group is
     * considered as an active group. The group may not be marked as expired
     * even though its active time has passed if one of the rules inside
     * `selectGroup` function are not met (e.g. minimum active group threshold).
     * Hence, this value informs when the group may no longer be considered
     * as active but it does not mean that the group will be immediatelly
     * considered not as such.
     */
    function groupActiveTimeOf(Group memory group) internal view returns(uint256) {
        return group.registrationBlockHeight + groupActiveTime;
    }

    /**
     * @dev Gets the cutoff time in blocks after which the given group is
     * considered as stale. Stale group is an expired group which is no longer
     * performing any operations.
     */
    function groupStaleTime(Group memory group) internal view returns(uint256) {
        return groupActiveTimeOf(group) + relayEntryTimeout;
    }

    /**
     * @dev Checks if a group with the given public key is a stale group.
     * Stale group is an expired group which is no longer performing any
     * operations. It is important to understand that an expired group may
     * still perform some operations for which it was selected when it was still
     * active. We consider a group to be stale when it's expired and when its
     * expiration time and potentially executed operation timeout are both in
     * the past.
     */
    function isStaleGroup(bytes memory groupPubKey) public view returns(bool) {
        for (uint i = 0; i < groups.length; i++) {
            if (groups[i].groupPubKey.equalStorage(groupPubKey)) {
                bool isExpired = expiredGroupOffset > i;
                bool isStale = groupStaleTime(groups[i]) < block.number;
                return isExpired && isStale;
            }
        }

        return true; // no group found, consider it as a stale group
    }

    /**
     * @dev Returns public key of a group from active groups using modulo operator.
     * @param seed Signing group selection seed.
     */
    function selectGroup(uint256 seed) public returns(bytes memory) {
        uint256 numberOfActiveGroups = groups.length - expiredGroupOffset;
        uint256 selectedGroup = seed % numberOfActiveGroups;

        /**
        * We selected a group based on the information about expired groups offset
        * from the previous call of the function. Now we need to check whether the
        * selected group did not expire in the meantime. To do that, we compare its
        * registration block height and group expiration timeout against the
        * current block number. If the group has expired we move the expired groups
        * offset to the position of the selected expired group and we try to select
        * the next group knowing that all groups before the one previously selected
        * are expired and should not be taken into account. We do this until we
        * find an active group or until we reach the minimum active groups
        * threshold.
        *
        * This approach is more efficient than traversing all groups one by one
        * starting from the previous value of expired groups offset since we can
        * mark expired groups in batches, in a fewer number of steps.
        */
        if (numberOfActiveGroups > activeGroupsThreshold) {
            while (groupActiveTimeOf(groups[expiredGroupOffset + selectedGroup]) < block.number) {
                /**
                * We do -1 to see how many groups are available after the potential removal.
                * For example:
                * groups = [EEEAAAA]
                * - assuming selectedGroup = 0, then we'll have 4-0-1=3 groups after the removal: [EEEEAAA]
                * - assuming selectedGroup = 1, then we'll have 4-1-1=2 groups after the removal: [EEEEEAA]
                * - assuming selectedGroup = 2, then, we'll have 4-2-1=1 groups after the removal: [EEEEEEA]
                * - assuming selectedGroup = 3, then, we'll have 4-3-1=0 groups after the removal: [EEEEEEE]
                */
                if (numberOfActiveGroups - selectedGroup - 1 > activeGroupsThreshold) {
                    selectedGroup++;
                    expiredGroupOffset += selectedGroup;
                    numberOfActiveGroups -= selectedGroup;
                    selectedGroup = seed % numberOfActiveGroups;
                } else {
                    /* Number of groups that did not expire is less or equal activeGroupsThreshold
                    * and we have more groups than activeGroupsThreshold (including those expired) groups.
                    * Hence, we maintain the minimum activeGroupsThreshold of active groups and
                    * do not let any other groups to expire
                    */
                    expiredGroupOffset = groups.length - activeGroupsThreshold;
                    numberOfActiveGroups = activeGroupsThreshold;
                    selectedGroup = seed % numberOfActiveGroups;
                    break;
                }
            }
        }
        return groups[expiredGroupOffset + selectedGroup].groupPubKey;
    }

    /**
     * @dev Gets version of the current implementation.
    */
    function version() public pure returns (string memory) {
        return "V1";
    }

    /**
     * @dev Cleanup data of previous group selection.
     */
    function cleanup() private {

        for (uint i = 0; i < tickets.length; i++) {
            delete proofs[tickets[i]];
        }

        delete tickets;

        // TODO: cleanup DkgResults
    }

    /**
     * @dev Creates a request to generate a new relay entry, which will include a
     * random number (by signing the previous entry's random number).
     * @param requestId Request Id trackable by service contract.
     * @param seed Initial seed random value from the client. It should be a cryptographically generated random value.
     * @param previousEntry Previous relay entry that is used to select a signing group for this request.
     */
    function sign(uint256 requestId, uint256 seed, uint256 previousEntry) public payable onlyServiceContract {
        require(
            numberOfGroups() > 0,
            "At least one group needed to serve the request."
        );

        uint256 entryTimeout = currentEntryStartBlock + relayEntryTimeout;
        require(!entryInProgress || block.number > entryTimeout, "Relay entry is in progress.");

        currentEntryStartBlock = block.number;
        entryInProgress = true;

        bytes memory groupPubKey = selectGroup(previousEntry);

        signingRequest = SigningRequest(
            requestId,
            msg.value,
            groupPubKey,
            previousEntry,
            seed,
            msg.sender
        );

        emit SignatureRequested(msg.value, previousEntry, seed, groupPubKey);
    }

    /**
     * @dev Creates a new relay entry and stores the associated data on the chain.
     * @param _groupSignature Group BLS signature over the concatentation of the
     * previous entry and seed.
     */
    function relayEntry(uint256 _groupSignature) public {
        require(
            BLS.verify(
                signingRequest.groupPubKey,
                abi.encodePacked(signingRequest.previousEntry, signingRequest.seed),
                bytes32(_groupSignature)
            ),
            "Group signature failed to pass BLS verification."
        );
        
        emit SignatureSubmitted(
            _groupSignature,
            signingRequest.groupPubKey,
            signingRequest.previousEntry,
            signingRequest.seed
        );

        ServiceContract(signingRequest.serviceContract).entryCreated(
            signingRequest.relayRequestId,
            _groupSignature,
            signingRequest.seed
        );

        entryInProgress = false;
    }
}<|MERGE_RESOLUTION|>--- conflicted
+++ resolved
@@ -43,14 +43,6 @@
 
     address[] public serviceContracts;
 
-<<<<<<< HEAD
-    address public stakingProxy;
-=======
-    uint256 public groupThreshold;
-    uint256 public groupSize;
-    uint256 public minimumStake;
->>>>>>> 5cdf692c
-
     // Size of a group in the threshold relay.
     uint256 public groupSize = 5;
 
@@ -173,10 +165,7 @@
 
     /**
      * @dev Initialize the contract with a linked Staking proxy contract.
-<<<<<<< HEAD
      *
-     * @param _stakingProxy Address of a staking proxy contract that will be
-     * linked to this contract.
      * @param _serviceContract Address of a random beacon service contract that
      * will be linked to this contract.
      * @param _genesisEntry Initial entry value used to trigger the first group
@@ -185,27 +174,6 @@
      * selection by submitting a new relay entry.
      * @param _genesisGroupPubKey Initial group public key value used to trigger
      * the first group selection by submitting a new relay entry.
-=======
-     * @param _serviceContract Address of a random beacon service contract that will be linked to this contract.
-     * @param _minimumStake Minimum amount in KEEP that allows KEEP network client to participate in a group.
-     * @param _groupSize Size of a group in the threshold relay.
-     * @param _groupThreshold Minimum number of interacting group members needed to produce a relay entry.
-     * @param _ticketInitialSubmissionTimeout Timeout in blocks after the initial ticket submission is finished.
-     * @param _ticketReactiveSubmissionTimeout Timeout in blocks after the reactive ticket submission is finished.
-     * @param _ticketChallengeTimeout Timeout in blocks after the period where tickets can be challenged is finished.
-     * @param _timeDKG Timeout in blocks after DKG result is complete and ready to be published.
-     * @param _resultPublicationBlockStep Time in blocks after which member with the given index is eligible
-     * @param _genesisEntry Initial entry data used to trigger the first group selection by submitting
-     * a new relay entry being a signature on this one. The first array element is the previous value, the second
-     * array element is the seed.
-     * @param _genesisGroupPubKey Group to respond to the initial relay entry request.
-     * to submit DKG result.
-     * @param _activeGroupsThreshold is the minimal number of groups that cannot be marked as expired and
-     * needs to be greater than 0.
-     * @param _groupActiveTime is the time in block after which a group expires.
-     * @param _relayEntryTimeout Timeout in blocks for a relay entry to appear on the chain.
-     * Blocks are counted from the moment relay request occur.
->>>>>>> 5cdf692c
      */
     function initialize(
         address _serviceContract,
@@ -214,15 +182,7 @@
         bytes memory _genesisGroupPubKey
     ) public onlyOwner {
         require(!initialized, "Contract is already initialized.");
-<<<<<<< HEAD
-        require(_stakingProxy != address(0x0), "Staking proxy address can't be zero.");
-
         initialized = true;
-
-        stakingProxy = _stakingProxy;
-=======
-        initialized = true;
->>>>>>> 5cdf692c
         serviceContracts.push(_serviceContract);
 
         groupSelectionSeed = _genesisEntry;
