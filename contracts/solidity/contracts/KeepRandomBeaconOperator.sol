pragma solidity ^0.5.4;

import "openzeppelin-solidity/contracts/math/SafeMath.sol";
import "openzeppelin-solidity/contracts/cryptography/ECDSA.sol";
import "./TokenStaking.sol";
import "./KeepRandomBeaconOperatorGroups.sol";
import "./utils/AddressArrayUtils.sol";
import "solidity-bytes-utils/contracts/BytesLib.sol";
import "./cryptography/BLS.sol";
import "./libraries/GroupSelection.sol";

interface ServiceContract {
    function entryCreated(uint256 requestId, uint256 entry, address payable submitter) external;
    function fundRequestSubsidyFeePool() external payable;
    function fundDkgFeePool() external payable;
}

/**
 * @title KeepRandomBeaconOperator
 * @dev Keep client facing contract for random beacon security-critical operations.
 * Handles group creation and expiration, BLS signature verification and incentives.
 * The contract is not upgradeable. New functionality can be implemented by deploying
 * new versions following Keep client update and re-authorization by the stakers.
 */
contract KeepRandomBeaconOperator {
    using SafeMath for uint256;
    using BytesLib for bytes;
    using ECDSA for bytes32;
    using AddressArrayUtils for address[];

    event OnGroupRegistered(bytes groupPubKey);

    // TODO: Rename to DkgResultSubmittedEvent
    // TODO: Add memberIndex
    event DkgResultPublishedEvent(bytes groupPubKey);

    // These are the public events that are used by clients
    event SignatureRequested(uint256 previousEntry, uint256 seed, bytes groupPublicKey);
    event SignatureSubmitted(uint256 requestResponse, bytes requestGroupPubKey, uint256 previousEntry, uint256 seed);

    event GroupSelectionStarted(uint256 newEntry);

    // Contract owner.
    address public owner;

    address[] public serviceContracts;

    // TODO: replace with a secure authorization protocol (addressed in RFC 11).
    TokenStaking public stakingContract;

    KeepRandomBeaconOperatorGroups public groupContract;

    // Minimum amount of KEEP that allows sMPC cluster client to participate in
    // the Keep network. Expressed as number with 18-decimal places.
    uint256 public minimumStake = 200000 * 1e18;

    // Each signing group member reward expressed in wei.
    uint256 public groupMemberBaseReward = 1*1e15; // (0.001 Ether = 1 * 10^15 wei)

    // The price feed estimate is used to calculate the gas price for reimbursement
    // next to the actual gas price from the transaction. We use both values to
    // defend against malicious miner-submitters who can manipulate transaction
    // gas price. Expressed in wei.
    uint256 public priceFeedEstimate = 20*1e9; // (20 Gwei = 20 * 10^9 wei)

    // Fluctuation margin to cover the immediate rise in gas price.
    // Expressed in percentage.
    uint256 public fluctuationMargin = 50; // 50%

    // Size of a group in the threshold relay.
    uint256 public groupSize = 64;

    // Minimum number of group members needed to interact according to the
    // protocol to produce a relay entry.
    uint256 public groupThreshold = 33;

    // Time in blocks after which the next group member is eligible
    // to submit the result.
    uint256 public resultPublicationBlockStep = 3;

    // Time in blocks after DKG result is complete and ready to be published
    // by clients.
    uint256 public timeDKG = 7*(1+3);

    // Time in blocks it takes off-chain cluster to generate a new relay entry
    // and be ready to submit it to the chain.
    uint256 public relayEntryGenerationTime = (1+3);

    // Timeout in blocks for a relay entry to appear on the chain. Blocks are
    // counted from the moment relay request occur.
    //
    // Timeout is never shorter than the time needed by clients to generate
    // relay entry and the time it takes for the last group member to become
    // eligible to submit the result plus at least one block to submit it.
    uint256 public relayEntryTimeout = relayEntryGenerationTime.add(groupSize.mul(resultPublicationBlockStep));

    // Gas required to verify BLS signature and produce successful relay
    // entry. Excludes callback and DKG gas.
    // TODO: Update once alt_bn128 gas costs reduction is implemented.
    uint256 public entryVerificationGasEstimate = 523000;

    // Gas required to submit DKG result.
    uint256 public dkgGasEstimate = 8100000;

    // Reimbursement for the submitter of the DKG result.
    // This value is set when a new DKG request comes to the operator contract.
    // It contains a full payment for DKG multiplied by the fluctuation margin.
    // When submitting DKG result, the submitter is reimbursed with the actual cost
    // and some part of the fee stored in this field may be returned to the service
    // contract.
    uint256 public dkgSubmitterReimbursementFee;

    using GroupSelection for GroupSelection.Storage;
    GroupSelection.Storage groupSelection;

    // Service contract that triggered current group selection.
    ServiceContract internal groupSelectionStarterContract;

    struct SigningRequest {
        uint256 relayRequestId;
        uint256 entryVerificationAndProfitFee;
        uint256 groupIndex;
        uint256 previousEntry;
        uint256 seed;
        address serviceContract;
    }

    uint256 internal currentEntryStartBlock;
    SigningRequest internal signingRequest;

    bool internal entryInProgress;

    // Seed value used for the genesis group selection.
    // https://www.wolframalpha.com/input/?i=pi+to+78+digits
    uint256 internal _genesisGroupSeed = 31415926535897932384626433832795028841971693993751058209749445923078164062862;

    /**
     * @dev Triggers the first group selection. Genesis can be called only when
     * there are no groups on the operator contract.
     */
    function genesis() public payable {
        require(numberOfGroups() == 0, "Groups exist");
        // Set latest added service contract as a group selection starter to receive any DKG fee surplus.
        groupSelectionStarterContract = ServiceContract(serviceContracts[serviceContracts.length.sub(1)]);
        startGroupSelection(_genesisGroupSeed, msg.value);
    }

    /**
     * @dev Throws if called by any account other than the owner.
     */
    modifier onlyOwner() {
        require(owner == msg.sender, "Caller is not the owner");
        _;
    }

    /**
     * @dev Checks if sender is authorized.
     */
    modifier onlyServiceContract() {
        require(
            serviceContracts.contains(msg.sender),
            "Caller is not an authorized contract"
        );
        _;
    }

    constructor(address _serviceContract, address _stakingContract, address _groupContract) public {
        serviceContracts.push(_serviceContract);

        stakingContract = TokenStaking(_stakingContract);
        groupContract = KeepRandomBeaconOperatorGroups(_groupContract);

        owner = msg.sender;

<<<<<<< HEAD
        groupSelection.ticketSubmissionTimeout = 6;
        groupSelection.groupSize = groupSize;
=======
        groupSelection.ticketSubmissionTimeout = 12;
>>>>>>> a426b3bc
    }

    /**
     * @dev Adds service contract
     * @param serviceContract Address of the service contract.
     */
    function addServiceContract(address serviceContract) public onlyOwner {
        serviceContracts.push(serviceContract);
    }

    /**
     * @dev Removes service contract
     * @param serviceContract Address of the service contract.
     */
    function removeServiceContract(address serviceContract) public onlyOwner {
        serviceContracts.removeAddress(serviceContract);
    }

    /**
     * @dev Set the gas price in wei for calculating reimbursements.
     * @param _priceFeedEstimate is the gas price for calculating reimbursements.
     */
    function setPriceFeedEstimate(uint256 _priceFeedEstimate) public onlyOwner {
        priceFeedEstimate = _priceFeedEstimate;
    }

    /**
     * @dev Adds a safety margin for gas price fluctuations to the current gas price.
     * The gas price for DKG or relay entry is set when the request is processed
     * but the result submission transaction will be sent later. We add a safety
     * margin that should be sufficient for getting requests processed within a
     * a deadline under all circumstances.
     * @param gasPrice Gas price in wei.
     */
    function gasPriceWithFluctuationMargin(uint256 gasPrice) internal view returns (uint256) {
        return gasPrice.add(gasPrice.mul(fluctuationMargin).div(100));
    }

    /**
     * @dev Triggers the selection process of a new candidate group.
     * @param _newEntry New random beacon value that stakers will use to
     * generate their tickets.
     */
    function createGroup(uint256 _newEntry) public payable onlyServiceContract {
        groupSelectionStarterContract = ServiceContract(msg.sender);
        startGroupSelection(_newEntry, msg.value);
    }

    function startGroupSelection(uint256 _newEntry, uint256 _payment) internal {
        require(
            _payment >= gasPriceWithFluctuationMargin(priceFeedEstimate).mul(dkgGasEstimate),
            "Insufficient DKG fee"
        );

        // dkgTimeout is the time after key generation protocol is expected to
        // be complete plus the expected time to submit the result.
        uint256 dkgTimeout = groupSelection.ticketSubmissionStartBlock +
            groupSelection.ticketSubmissionTimeout +
            timeDKG +
            groupSize * resultPublicationBlockStep;

        require(!groupSelection.inProgress || block.number > dkgTimeout, "Group selection in progress");

        // If previous group selection failed and there is reimbursement left
        // return it to the DKG fee pool.
        if (dkgSubmitterReimbursementFee > 0) {
            uint256 surplus = dkgSubmitterReimbursementFee;
            dkgSubmitterReimbursementFee = 0;
            ServiceContract(msg.sender).fundDkgFeePool.value(surplus)();
        }

        groupSelection.start(_newEntry);
        emit GroupSelectionStarted(_newEntry);
        dkgSubmitterReimbursementFee = _payment;
    }

    /**
     * @dev Submits ticket to request to participate in a new candidate group.
     * @param ticketValue Result of a pseudorandom function with input values of
     * random beacon output, staker-specific 'stakerValue' and virtualStakerIndex.
     * @param stakerValue Staker-specific value. Currently uint representation of staker address.
     * @param virtualStakerIndex Number within a range of 1 to staker's weight.
     */
    function submitTicket(
        uint256 ticketValue,
        uint256 stakerValue,
        uint256 virtualStakerIndex
    ) public {
        uint256 stakingWeight = stakingContract.balanceOf(msg.sender).div(minimumStake);
        groupSelection.submitTicket(ticketValue, stakerValue, virtualStakerIndex, stakingWeight);
    }

    /**
     * @dev Gets the timeout in blocks after which group candidate ticket
     * submission is finished.
     */
    function ticketSubmissionTimeout() public view returns (uint256) {
        return groupSelection.ticketSubmissionTimeout;
    }

    /**
     * @dev Gets the number of submitted group candidate tickets so far.
     */
    function submittedTicketsCount() public view returns (uint256) {
        return groupSelection.tickets.length;
    }

    /**
     * @dev Gets selected participants in ascending order of their tickets.
     */
    function selectedParticipants() public view returns (address[] memory) {
        return groupSelection.selectedParticipants(groupSize);
    }

    /**
     * @dev Submits result of DKG protocol. It is on-chain part of phase 14 of the protocol.
     * @param submitterMemberIndex Claimed index of the staker. We pass this for gas efficiency purposes.
     * @param groupPubKey Group public key generated as a result of protocol execution.
     * @param disqualified bytes representing disqualified group members; 1 at the specific index
     * means that the member has been disqualified. Indexes reflect positions of members in the
     * group, as outputted by the group selection protocol.
     * @param inactive bytes representing inactive group members; 1 at the specific index means
     * that the member has been marked as inactive. Indexes reflect positions of members in the
     * group, as outputted by the group selection protocol.
     * @param signatures Concatenation of signed resultHashes collected off-chain.
     * @param signingMembersIndexes indices of members corresponding to each signature.
     */
    function submitDkgResult(
        uint256 submitterMemberIndex,
        bytes memory groupPubKey,
        bytes memory disqualified,
        bytes memory inactive,
        bytes memory signatures,
        uint[] memory signingMembersIndexes
    ) public {
        address[] memory members = selectedParticipants();

        require(submitterMemberIndex > 0, "Invalid submitter index");
        require(
            members[submitterMemberIndex - 1] == msg.sender,
            "Unexpected submitter index"
        );

        uint T_init = groupSelection.ticketSubmissionStartBlock + groupSelection.ticketSubmissionTimeout + timeDKG;
        require(
            block.number >= (T_init + (submitterMemberIndex-1) * resultPublicationBlockStep),
            "Submitter not eligible"
        );

        require(
            disqualified.length == groupSize && inactive.length == groupSize,
            "Malformed misbehaving array"
        );

        bytes32 resultHash = keccak256(abi.encodePacked(groupPubKey, disqualified, inactive));
        verifySignatures(signatures, signingMembersIndexes, resultHash, members);

        for (uint i = 0; i < groupSize; i++) {
            // Check member was neither marked as inactive nor as disqualified
            if(inactive[i] == 0x00 && disqualified[i] == 0x00) {
                groupContract.addGroupMember(groupPubKey, members[i]);
            }
        }

        groupContract.addGroup(groupPubKey);
        reimburseDkgSubmitter();
        emit DkgResultPublishedEvent(groupPubKey);
        groupSelection.stop();
    }

    /**
     * @dev Compare the reimbursement fee calculated based on the current transaction gas
     * price and the current price feed estimate with the DKG reimbursement fee calculated
     * and paid at the moment when the DKG was requested. If there is any surplus, it will
     * be returned to the DKG fee pool of the service contract which triggered the DKG.
     */
    function reimburseDkgSubmitter() internal {
        uint256 gasPrice = priceFeedEstimate;
        // We need to check if tx.gasprice is non-zero as a workaround to a bug
        // in go-ethereum:
        // https://github.com/ethereum/go-ethereum/pull/20189
        if (tx.gasprice > 0 && tx.gasprice < priceFeedEstimate) {
            gasPrice = tx.gasprice;
        }

        uint256 reimbursementFee = dkgGasEstimate.mul(gasPrice);
        address payable magpie = stakingContract.magpieOf(msg.sender);

        if (reimbursementFee < dkgSubmitterReimbursementFee) {
            uint256 surplus = dkgSubmitterReimbursementFee.sub(reimbursementFee);
            dkgSubmitterReimbursementFee = 0;
            // Reimburse submitter with actual DKG cost.
            magpie.transfer(reimbursementFee);
            // Return surplus to the contract that started DKG.
            groupSelectionStarterContract.fundDkgFeePool.value(surplus)();
        } else {
            // If submitter used higher gas price reimburse only dkgSubmitterReimbursementFee max.
            reimbursementFee = dkgSubmitterReimbursementFee;
            dkgSubmitterReimbursementFee = 0;
            magpie.transfer(reimbursementFee);
        }
    }

    /**
    * @dev Verifies that provided members signatures of the DKG result were produced
    * by the members stored previously on-chain in the order of their ticket values
    * and returns indices of members with a boolean value of their signature validity.
    * @param signatures Concatenation of user-generated signatures.
    * @param resultHash The result hash signed by the users.
    * @param signingMemberIndices Indices of members corresponding to each signature.
    * @param members Array of selected participants.
    * @return Array of member indices with a boolean value of their signature validity.
    */
    function verifySignatures(
        bytes memory signatures,
        uint256[] memory signingMemberIndices,
        bytes32 resultHash,
        address[] memory members
    ) internal view returns (bool) {
        uint256 signaturesCount = signatures.length / 65;
        require(signatures.length >= 65, "Too short signatures array");
        require(signatures.length % 65 == 0, "Malformed signatures array");
        require(signaturesCount == signingMemberIndices.length, "Unexpected signatures count");
        require(signaturesCount >= groupThreshold, "Too few signatures");

        bytes memory current; // Current signature to be checked.

        for(uint i = 0; i < signaturesCount; i++){
            require(signingMemberIndices[i] > 0, "Invalid index");
            require(signingMemberIndices[i] <= members.length, "Index out of range");
            current = signatures.slice(65*i, 65);
            address recoveredAddress = resultHash.toEthSignedMessageHash().recover(current);

            require(members[signingMemberIndices[i] - 1] == recoveredAddress, "Invalid signature");
        }

        return true;
    }

    /**
     * @dev Set the minimum amount of KEEP that allows a Keep network client to participate in a group.
     * @param _minimumStake Amount in KEEP.
     */
    function setMinimumStake(uint256 _minimumStake) public onlyOwner {
        minimumStake = _minimumStake;
    }

    /**
     * @dev Creates a request to generate a new relay entry, which will include a
     * random number (by signing the previous entry's random number).
     * @param requestId Request Id trackable by service contract.
     * @param seed Initial seed random value from the client. It should be a cryptographically generated random value.
     * @param previousEntry Previous relay entry that is used to select a signing group for this request.
     */
    function sign(
        uint256 requestId,
        uint256 seed,
        uint256 previousEntry
    ) public payable onlyServiceContract {
        require(
            msg.value >= groupProfitFee().add(entryVerificationGasEstimate.mul(gasPriceWithFluctuationMargin(priceFeedEstimate))),
            "Insufficient new entry fee"
        );
        signRelayEntry(requestId, seed, previousEntry, msg.sender, msg.value);
    }

    function signRelayEntry(
        uint256 requestId,
        uint256 seed,
        uint256 previousEntry,
        address serviceContract,
        uint256 entryVerificationAndProfitFee
    ) internal {
        require(!entryInProgress || hasEntryTimedOut(), "Beacon is busy");

        currentEntryStartBlock = block.number;
        entryInProgress = true;

        uint256 groupIndex = groupContract.selectGroup(previousEntry);
        signingRequest = SigningRequest(
            requestId,
            entryVerificationAndProfitFee,
            groupIndex,
            previousEntry,
            seed,
            serviceContract
        );

        bytes memory groupPubKey = groupContract.getGroupPublicKeyCompressed(groupIndex);
        emit SignatureRequested(previousEntry, seed, groupPubKey);
    }

    /**
     * @dev Creates a new relay entry and stores the associated data on the chain.
     * @param _groupSignature Group BLS signature over the concatenation of the
     * previous entry and seed.
     */
    function relayEntry(uint256 _groupSignature) public {
        require(!hasEntryTimedOut(), "Entry timed out");

        bytes memory groupPubKey = groupContract.getGroupPublicKey(signingRequest.groupIndex);

        require(
            BLS.verify(
                groupPubKey,
                abi.encodePacked(signingRequest.previousEntry, signingRequest.seed),
                bytes32(_groupSignature)
            ),
            "Invalid signature"
        );

        emit SignatureSubmitted(
            _groupSignature,
            groupPubKey,
            signingRequest.previousEntry,
            signingRequest.seed
        );

        ServiceContract(signingRequest.serviceContract).entryCreated(
            signingRequest.relayRequestId,
            _groupSignature,
            msg.sender
        );

        entryInProgress = false;

        (uint256 groupMemberReward, uint256 submitterReward, uint256 subsidy) = newEntryRewardsBreakdown();
        groupContract.addGroupMemberReward(groupPubKey, groupMemberReward);

        stakingContract.magpieOf(msg.sender).transfer(submitterReward);

        if (subsidy > 0) {
            ServiceContract(signingRequest.serviceContract).fundRequestSubsidyFeePool.value(subsidy)();
        }
    }

    /**
     * @dev Get rewards breakdown in wei for successful entry for the current signing request.
     */
    function newEntryRewardsBreakdown() internal view returns(uint256 groupMemberReward, uint256 submitterReward, uint256 subsidy) {
        uint256 decimals = 1e16; // Adding 16 decimals to perform float division.

        uint256 delayFactor = getDelayFactor();
        groupMemberReward = groupMemberBaseReward.mul(delayFactor).div(decimals);

        // delay penalty = base reward * (1 - delay factor)
        uint256 groupMemberDelayPenalty = groupMemberBaseReward.sub(groupMemberBaseReward.mul(delayFactor).div(decimals));

        // The submitter reward consists of:
        // The callback gas expenditure (reimbursed by the service contract)
        // The entry verification fee to cover the cost of verifying the submission,
        // paid regardless of their gas expenditure
        // Submitter extra reward - 5% of the delay penalties of the entire group
        uint256 submitterExtraReward = groupMemberDelayPenalty.mul(groupSize).mul(5).div(100);
        uint256 entryVerificationFee = signingRequest.entryVerificationAndProfitFee.sub(groupProfitFee());
        submitterReward = entryVerificationFee.add(submitterExtraReward);

        // Rewards not paid out to the operators are paid out to requesters to subsidize new requests.
        subsidy = groupProfitFee().sub(groupMemberReward.mul(groupSize)).sub(submitterExtraReward);
    }

    /**
     * @dev Gets delay factor for rewards calculation.
     * @return Integer representing floating-point number with 16 decimals places.
     */
    function getDelayFactor() internal view returns(uint256 delayFactor) {
        uint256 decimals = 1e16; // Adding 16 decimals to perform float division.

        // T_deadline is the earliest block when no submissions are accepted
        // and an entry timed out. The last block the entry can be published in is
        //     currentEntryStartBlock + relayEntryTimeout
        // and submission are no longer accepted from block
        //     currentEntryStartBlock + relayEntryTimeout + 1.
        uint256 deadlineBlock = currentEntryStartBlock.add(relayEntryTimeout).add(1);

        // T_begin is the earliest block the result can be published in.
        // It takes relayEntryGenerationTime to generate a new entry, so it can
        // be published at block relayEntryGenerationTime + 1 the earliest.
        uint256 submissionStartBlock = currentEntryStartBlock.add(relayEntryGenerationTime).add(1);

        // Use submissionStartBlock block as entryReceivedBlock if entry submitted earlier than expected.
        uint256 entryReceivedBlock = block.number <= submissionStartBlock ? submissionStartBlock:block.number;

        // T_remaining = T_deadline - T_received
        uint256 remainingBlocks = deadlineBlock.sub(entryReceivedBlock);

        // T_deadline - T_begin
        uint256 submissionWindow = deadlineBlock.sub(submissionStartBlock);

        // delay factor = [ T_remaining / (T_deadline - T_begin)]^2
        //
        // Since we add 16 decimal places to perform float division, we do:
        // delay factor = [ T_temaining * decimals / (T_deadline - T_begin)]^2 / decimals =
        //    = [T_remaining / (T_deadline - T_begin) ]^2 * decimals
        delayFactor = ((remainingBlocks.mul(decimals).div(submissionWindow))**2).div(decimals);
    }

    /**
     * @dev Returns true if the currently ongoing new relay entry generation
     * operation timed out. There is a certain timeout for a new relay entry
     * to be produced, see `relayEntryTimeout` value.
     */
    function hasEntryTimedOut() internal view returns (bool) {
        return entryInProgress && block.number > currentEntryStartBlock + relayEntryTimeout;
    }

    /**
     * @dev Function used to inform about the fact the currently ongoing
     * new relay entry generation operation timed out. As a result, the group
     * which was supposed to produce a new relay entry is immediatelly
     * terminated and a new group is selected to produce a new relay entry.
     */
    function reportRelayEntryTimeout() public {
        require(hasEntryTimedOut(), "Entry did not time out");

        groupContract.terminateGroup(signingRequest.groupIndex);

        // We could terminate the last active group. If that's the case,
        // do not try to execute signing again because there is no group
        // which can handle it.
        if (numberOfGroups() > 0) {
            signRelayEntry(
                signingRequest.relayRequestId,
                signingRequest.seed,
                signingRequest.previousEntry,
                signingRequest.serviceContract,
                signingRequest.entryVerificationAndProfitFee
            );
        }
    }

    /**
     * @dev Gets group profit fee expressed in wei.
     */
    function groupProfitFee() public view returns(uint256) {
        return groupMemberBaseReward.mul(groupSize);
    }

    /**
     * @dev Checks that the specified user has enough stake.
     * @param staker Specifies the identity of the staker.
     * @return True if staked enough to participate in the group, false otherwise.
     */
    function hasMinimumStake(address staker) public view returns(bool) {
        return stakingContract.balanceOf(staker) >= minimumStake;
    }

    /**
     * @dev Checks if group with the given public key is registered.
     */
    function isGroupRegistered(bytes memory groupPubKey) public view returns(bool) {
        return groupContract.isGroupRegistered(groupPubKey);
    }

    /**
     * @dev Checks if a group with the given public key is a stale group.
     * Stale group is an expired group which is no longer performing any
     * operations. It is important to understand that an expired group may
     * still perform some operations for which it was selected when it was still
     * active. We consider a group to be stale when it's expired and when its
     * expiration time and potentially executed operation timeout are both in
     * the past.
     */
    function isStaleGroup(bytes memory groupPubKey) public view returns(bool) {
        return groupContract.isStaleGroup(groupPubKey);
    }

    /**
     * @dev Gets the number of active groups. Expired and terminated groups are
     * not counted as active.
     */
    function numberOfGroups() public view returns(uint256) {
        return groupContract.numberOfGroups();
    }
}<|MERGE_RESOLUTION|>--- conflicted
+++ resolved
@@ -172,12 +172,8 @@
 
         owner = msg.sender;
 
-<<<<<<< HEAD
-        groupSelection.ticketSubmissionTimeout = 6;
+        groupSelection.ticketSubmissionTimeout = 12;
         groupSelection.groupSize = groupSize;
-=======
-        groupSelection.ticketSubmissionTimeout = 12;
->>>>>>> a426b3bc
     }
 
     /**
