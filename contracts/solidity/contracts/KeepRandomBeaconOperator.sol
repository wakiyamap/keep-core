pragma solidity ^0.5.4;

import "openzeppelin-solidity/contracts/ownership/Ownable.sol";
import "openzeppelin-solidity/contracts/math/SafeMath.sol";
import "openzeppelin-solidity/contracts/cryptography/ECDSA.sol";
import "./TokenStaking.sol";
import "./utils/UintArrayUtils.sol";
import "./utils/AddressArrayUtils.sol";
import "solidity-bytes-utils/contracts/BytesLib.sol";
import "./cryptography/BLS.sol";

interface ServiceContract {
    function entryCreated(uint256 requestId, uint256 entry) external;
}

/**
 * @title KeepRandomBeaconOperator
 * @dev Keep client facing contract for random beacon security-critical operations.
 * Handles group creation and expiration, BLS signature verification and incentives.
 * The contract is not upgradeable. New functionality can be implemented by deploying
 * new versions following Keep client update and re-authorization by the stakers.
 */
contract KeepRandomBeaconOperator is Ownable {

    using SafeMath for uint256;
    using BytesLib for bytes;
    using ECDSA for bytes32;
    using AddressArrayUtils for address[];

    event OnGroupRegistered(bytes groupPubKey);

    // TODO: Rename to DkgResultSubmittedEvent
    // TODO: Add memberIndex
    event DkgResultPublishedEvent(bytes groupPubKey);

    // These are the public events that are used by clients
    event SignatureRequested(uint256 payment, uint256 previousEntry, uint256 seed, bytes groupPublicKey);
    event SignatureSubmitted(uint256 requestResponse, bytes requestGroupPubKey, uint256 previousEntry, uint256 seed);

    event GroupSelectionStarted(uint256 newEntry);

    bool public initialized;

    address[] public serviceContracts;

    // Size of a group in the threshold relay.
    uint256 public groupSize = 5;

    // Minimum number of group members needed to interact according to the
    // protocol to produce a relay entry.
    uint256 public groupThreshold = 3;

    // Minimum amount of KEEP that allows sMPC cluster client to participate in
    // the Keep network.
    uint256 public minimumStake = 200000 * 1e18;

    // Timeout in blocks after the initial ticket submission is finished.
    uint256 public ticketInitialSubmissionTimeout = 4;

    // Timeout in blocks after the reactive ticket submission is finished.
    uint256 public ticketReactiveSubmissionTimeout = 4;

    // Timeout in blocks after the period where tickets can be challenged is
    // finished.
    uint256 public ticketChallengeTimeout = 4;

    // Time in blocks after which the next group member is eligible
    // to submit the result.
    uint256 public resultPublicationBlockStep = 3;

    // Time in blocks after DKG result is complete and ready to be published
    // by clients.
    uint256 public timeDKG = 7*(3+1);

    // The minimal number of groups that should not expire to protect the
    // minimal network throughput.
    uint256 public activeGroupsThreshold = 5;
 
    // Time in blocks after which a group expires.
    uint256 public groupActiveTime = 3000;

    // Timeout in blocks for a relay entry to appear on the chain. Blocks are
    // counted from the moment relay request occur.
    //
    // Timeout is never shorter than the time needed by clients to generate
    // relay entry and the time it takes for the last group member to become
    // eligible to submit the result plus at least one block to submit it.
    uint256 public relayEntryTimeout = 24;

    uint256 public signingGasEstimate = 1240000; // TODO: Update once alt_bn128 gas costs reduction is implemented.
    uint256 public createGroupGasEstimate = 2260000;

    uint256 public createGroupPayment;

    struct Group {
        bytes groupPubKey;
        uint registrationBlockHeight;
    }

    Group[] public groups;
    mapping (bytes => address[]) internal groupMembers;

    // expiredGroupOffset is pointing to the first active group, it is also the
    // expired groups counter
    uint256 public expiredGroupOffset = 0;

    struct Proof {
        address sender;
        uint256 stakerValue;
        uint256 virtualStakerIndex;
    }

    mapping(uint256 => Proof) public proofs;

    bool public groupSelectionInProgress;

    uint256 public ticketSubmissionStartBlock;
    uint256 public groupSelectionRelayEntry;
    uint256[] public tickets;
    bytes[] public submissions;

    struct SigningRequest {
        uint256 relayRequestId;
        uint256 payment;
        bytes groupPubKey;
        uint256 previousEntry;
        uint256 seed;
        address serviceContract;
    }

    uint256 internal currentEntryStartBlock;
    SigningRequest internal signingRequest;

    bool internal entryInProgress;

    // Seed value used for the genesis group selection.
    // https://www.wolframalpha.com/input/?i=pi+to+78+digits
    uint256 internal _genesisGroupSeed = 31415926535897932384626433832795028841971693993751058209749445923078164062862;

    /**
     * @dev Triggers the first group selection. Genesis can be called only when
     * there are no groups on the operator contract.
     */
    function genesis() public {
        require(groups.length == 0, "There can be no groups");
        startGroupSelection(_genesisGroupSeed);
    }

    /**
     * @dev Checks if submitter is eligible to submit.
     * @param submitterMemberIndex The claimed index of the submitter.
     */
    modifier onlyEligibleSubmitter(uint256 submitterMemberIndex) {
        uint256[] memory selected = selectedTickets();
        require(submitterMemberIndex > 0, "Submitter member index must be greater than 0.");
        require(proofs[selected[submitterMemberIndex - 1]].sender == msg.sender, "Submitter member index does not match sender address.");
        uint T_init = ticketSubmissionStartBlock + ticketChallengeTimeout + timeDKG;
        require(block.number >= (T_init + (submitterMemberIndex-1) * resultPublicationBlockStep), "Submitter is not eligible to submit at the current block.");
        _;
    }

    /**
     * @dev Checks if sender is authorized.
     */
    modifier onlyServiceContract() {
        require(
            serviceContracts.contains(msg.sender),
            "Only authorized service contract can call this method."
        );
        _;
    }

    /**
     * @dev Reverts if ticket challenge period is not over.
     */
    modifier whenTicketChallengeIsOver() {
        require(
            block.number >= ticketSubmissionStartBlock + ticketChallengeTimeout,
            "Ticket submission challenge period must be over."
        );
        _;
    }

    /**
     * @dev Initialize the contract with a linked Staking proxy contract.
     *
     * @param _serviceContract Address of a random beacon service contract that
     * will be linked to this contract.
     */
    function initialize(address _serviceContract) public onlyOwner {
        require(!initialized, "Contract is already initialized.");
        initialized = true;
        serviceContracts.push(_serviceContract);
    }

    /**
     * @dev Adds service contract
     * @param serviceContract Address of the service contract.
     */
    function addServiceContract(address serviceContract) public onlyOwner {
        serviceContracts.push(serviceContract);
    }

    /**
     * @dev Removes service contract
     * @param serviceContract Address of the service contract.
     */
    function removeServiceContract(address serviceContract) public onlyOwner {
        serviceContracts.removeAddress(serviceContract);
    }

    /**
     * @dev Triggers the selection process of a new candidate group.
     * @param _newEntry New random beacon value that stakers will use to
     * generate their tickets.
     */
    function createGroup(uint256 _newEntry) public payable onlyServiceContract {
        startGroupSelection(_newEntry);
    }

    function startGroupSelection(uint256 _newEntry) internal {
        // dkgTimeout is the time after key generation protocol is expected to
        // be complete plus the expected time to submit the result.
        uint256 dkgTimeout = ticketSubmissionStartBlock +
            ticketChallengeTimeout +
            timeDKG +
            groupSize * resultPublicationBlockStep;

<<<<<<< HEAD
        require(!groupSelectionInProgress || block.number > dkgTimeout, "Group selection is in progress.");
        cleanup();
        ticketSubmissionStartBlock = block.number;
        groupSelectionSeed = _groupSelectionSeed;
        groupSelectionInProgress = true;
        emit GroupSelectionStarted(_groupSelectionSeed, _seed);
        createGroupPayment = msg.value;
=======
        if (!groupSelectionInProgress || block.number > dkgTimeout) {
            cleanup();
            ticketSubmissionStartBlock = block.number;
            groupSelectionRelayEntry = _newEntry;
            groupSelectionInProgress = true;
            emit GroupSelectionStarted(_newEntry);
        }
>>>>>>> bfb977f8
    }

    // TODO: replace with a secure authorization protocol (addressed in RFC 11).
    address public stakingContract;

    function authorizeStakingContract(address _stakingContract) public onlyOwner {
        stakingContract = _stakingContract;
    }

    /**
     * @dev Submits ticket to request to participate in a new candidate group.
     * @param ticketValue Result of a pseudorandom function with input values of
     * random beacon output, staker-specific 'stakerValue' and virtualStakerIndex.
     * @param stakerValue Staker-specific value. Currently uint representation of staker address.
     * @param virtualStakerIndex Number within a range of 1 to staker's weight.
     */
    function submitTicket(
        uint256 ticketValue,
        uint256 stakerValue,
        uint256 virtualStakerIndex
    ) public {

        if (block.number > ticketSubmissionStartBlock + ticketReactiveSubmissionTimeout) {
            revert("Ticket submission period is over.");
        }

        // Invalid tickets are rejected and their senders penalized.
        if (!cheapCheck(msg.sender, stakerValue, virtualStakerIndex)) {
            // TODO: replace with a secure authorization protocol (addressed in RFC 4).
            TokenStaking _stakingContract = TokenStaking(stakingContract);
            _stakingContract.authorizedTransferFrom(msg.sender, address(this), minimumStake);
        } else {
            tickets.push(ticketValue);
            proofs[ticketValue] = Proof(msg.sender, stakerValue, virtualStakerIndex);
        }
    }

    /**
     * @dev Gets submitted tickets in ascending order.
     */
    function orderedTickets() public view returns (uint256[] memory) {
        return UintArrayUtils.sort(tickets);
    }

    /**
     * @dev Gets selected tickets in ascending order.
     */
    function selectedTickets() public view whenTicketChallengeIsOver returns (uint256[] memory) {

        uint256[] memory ordered = orderedTickets();

        require(
            ordered.length >= groupSize,
            "The number of submitted tickets is less than specified group size."
        );

        uint256[] memory selected = new uint256[](groupSize);

        for (uint i = 0; i < groupSize; i++) {
            selected[i] = ordered[i];
        }

        return selected;
    }

    /**
     * @dev Gets participants ordered by their lowest-valued ticket.
     */
    function orderedParticipants() public view returns (address[] memory) {

        uint256[] memory ordered = orderedTickets();
        address[] memory participants = new address[](ordered.length);

        for (uint i = 0; i < ordered.length; i++) {
            Proof memory proof = proofs[ordered[i]];
            participants[i] = proof.sender;
        }

        return participants;
    }

    /**
     * @dev Gets selected participants in ascending order of their tickets.
     */
    function selectedParticipants() public view whenTicketChallengeIsOver returns (address[] memory) {

        uint256[] memory ordered = orderedTickets();

        require(
            ordered.length >= groupSize,
            "The number of submitted tickets is less than specified group size."
        );

        address[] memory selected = new address[](groupSize);

        for (uint i = 0; i < groupSize; i++) {
            Proof memory proof = proofs[ordered[i]];
            selected[i] = proof.sender;
        }

        return selected;
    }

    /**
     * @dev Gets ticket proof.
     */
    function getTicketProof(uint256 ticketValue) public view returns (address sender, uint256 stakerValue, uint256 virtualStakerIndex) {
        return (
            proofs[ticketValue].sender,
            proofs[ticketValue].stakerValue,
            proofs[ticketValue].virtualStakerIndex
        );
    }

    /**
     * @dev Performs surface-level validation of the ticket.
     * @param staker Address of the staker.
     * @param stakerValue Staker-specific value. Currently uint representation of staker address.
     * @param virtualStakerIndex Number within a range of 1 to staker's weight.
     */
    function cheapCheck(
        address staker,
        uint256 stakerValue,
        uint256 virtualStakerIndex
    ) public view returns(bool) {
        bool isVirtualStakerIndexValid = virtualStakerIndex > 0 && virtualStakerIndex <= stakingWeight(staker);
        bool isStakerValueValid = uint256(staker) == stakerValue;
        return isVirtualStakerIndexValid && isStakerValueValid;
    }

    /**
     * @dev Performs full verification of the ticket.
     * @param staker Address of the staker.
     * @param ticketValue Result of a pseudorandom function with input values of
     * random beacon output, staker-specific 'stakerValue' and virtualStakerIndex.
     * @param stakerValue Staker-specific value. Currently uint representation of staker address.
     * @param virtualStakerIndex Number within a range of 1 to staker's weight.
     */
    function costlyCheck(
        address staker,
        uint256 ticketValue,
        uint256 stakerValue,
        uint256 virtualStakerIndex
    ) public view returns(bool) {
        bool passedCheapCheck = cheapCheck(staker, stakerValue, virtualStakerIndex);
        uint256 expected = uint256(keccak256(abi.encodePacked(groupSelectionRelayEntry, stakerValue, virtualStakerIndex)));
        return passedCheapCheck && ticketValue == expected;
    }

    /**
     * @dev Checks if member is disqualified.
     * @param dqBytes bytes representing disqualified members.
     * @param memberIndex position of the member to check.
     * @return true if staker is disqualified, false otherwise.
     */
    function _isDisqualified(bytes memory dqBytes, uint256 memberIndex) internal pure returns (bool){
        return dqBytes[memberIndex] != 0x00;
    }

     /**
     * @dev Checks if member is inactive.
     * @param iaBytes bytes representing inactive members.
     * @param memberIndex position of the member to check.
     * @return true if staker is inactive, false otherwise.
     */
    function _isInactive(bytes memory iaBytes, uint256 memberIndex) internal pure returns (bool){
        return iaBytes[memberIndex] != 0x00;
    }

    /**
     * @dev Submits result of DKG protocol. It is on-chain part of phase 14 of the protocol.
     * @param submitterMemberIndex Claimed index of the staker. We pass this for gas efficiency purposes.
     * @param groupPubKey Group public key generated as a result of protocol execution.
     * @param disqualified bytes representing disqualified group members; 1 at the specific index
     * means that the member has been disqualified. Indexes reflect positions of members in the
     * group, as outputted by the group selection protocol.
     * @param inactive bytes representing inactive group members; 1 at the specific index means
     * that the member has been marked as inactive. Indexes reflect positions of members in the
     * group, as outputted by the group selection protocol.
     * @param signatures Concatenation of signed resultHashes collected off-chain.
     * @param signingMembersIndexes indices of members corresponding to each signature.
     */
    function submitDkgResult(
        uint256 submitterMemberIndex,
        bytes memory groupPubKey,
        bytes memory disqualified,
        bytes memory inactive,
        bytes memory signatures,
        uint[] memory signingMembersIndexes
    ) public onlyEligibleSubmitter(submitterMemberIndex) {
        require(
            disqualified.length == groupSize && inactive.length == groupSize,
            "Inactive and disqualified bytes arrays don't match the group size."
        );

        bytes32 resultHash = keccak256(abi.encodePacked(groupPubKey, disqualified, inactive));
        verifySignatures(signatures, signingMembersIndexes, resultHash);
        address[] memory members = selectedParticipants();

        for (uint i = 0; i < groupSize; i++) {
            if(!_isInactive(inactive, i) && !_isDisqualified(disqualified, i)) {
                groupMembers[groupPubKey].push(members[i]);
            }
        }

        groups.push(Group(groupPubKey, block.number));
        // TODO: punish/reward logic
        uint256 rewards = createGroupPayment;
        createGroupPayment = 0;
        msg.sender.transfer(rewards);
        cleanup();
        emit DkgResultPublishedEvent(groupPubKey);

        groupSelectionInProgress = false;
    }

    /**
    * @dev Verifies that provided members signatures of the DKG result were produced
    * by the members stored previously on-chain in the order of their ticket values
    * and returns indices of members with a boolean value of their signature validity.
    * @param signatures Concatenation of user-generated signatures.
    * @param resultHash The result hash signed by the users.
    * @param signingMemberIndices Indices of members corresponding to each signature.
    * @return Array of member indices with a boolean value of their signature validity.
    */
    function verifySignatures(
        bytes memory signatures,
        uint256[] memory signingMemberIndices,
        bytes32 resultHash
    ) internal view returns (bool) {

        uint256 signaturesCount = signatures.length / 65;
        require(signatures.length >= 65, "Signatures bytes array is too short.");
        require(signatures.length % 65 == 0, "Signatures in the bytes array should be 65 bytes long.");
        require(signaturesCount == signingMemberIndices.length, "Number of signatures and indices don't match.");
        require(signaturesCount >= groupThreshold, "Number of signatures is below honest majority threshold.");

        bytes memory current; // Current signature to be checked.
        uint256[] memory selected = selectedTickets();

        for(uint i = 0; i < signaturesCount; i++){
            require(signingMemberIndices[i] > 0, "Index should be greater than zero.");
            require(signingMemberIndices[i] <= selected.length, "Provided index is out of acceptable tickets bound.");
            current = signatures.slice(65*i, 65);
            address recoveredAddress = resultHash.toEthSignedMessageHash().recover(current);

            require(
                proofs[selected[signingMemberIndices[i] - 1]].sender == recoveredAddress,
                "Invalid signature. Signer and recovered address at provided index don't match."
            );
        }

        return true;
    }

    /**
     * @dev Checks if group with the given public key is registered.
     */
    function isGroupRegistered(bytes memory groupPubKey) public view returns(bool) {
        for (uint i = 0; i < groups.length; i++) {
            if (groups[i].groupPubKey.equalStorage(groupPubKey)) {
                return true;
            }
        }

        return false;
    }

    /**
     * @dev Prevent receiving ether without explicitly calling a function.
     */
    function() external payable {
        revert("Can not call contract without explicitly calling a function.");
    }

    /**
     * @dev Checks that the specified user has enough stake.
     * @param staker Specifies the identity of the staker.
     * @return True if staked enough to participate in the group, false otherwise.
     */
    function hasMinimumStake(address staker) public view returns(bool) {
        return TokenStaking(stakingContract).balanceOf(staker) >= minimumStake;
    }

    /**
     * @dev Gets staking weight.
     * @param staker Specifies the identity of the staker.
     * @return Number of how many virtual stakers can staker represent.
     */
    function stakingWeight(address staker) public view returns(uint256) {
        return TokenStaking(stakingContract).balanceOf(staker)/minimumStake;
    }

    /**
     * @dev Set the minimum amount of KEEP that allows a Keep network client to participate in a group.
     * @param _minimumStake Amount in KEEP.
     */
    function setMinimumStake(uint256 _minimumStake) public onlyOwner {
        minimumStake = _minimumStake;
    }

    /**
     * @dev Return total number of all tokens issued.
     */
    function tokenSupply() public pure returns (uint256) {
        return (10**9) * (10**18);
    }

    /**
     * @dev Return natural threshold, the value N virtual stakers' tickets would be expected
     * to fall below if the tokens were optimally staked, and the tickets' values were evenly 
     * distributed in the domain of the pseudorandom function.
     */
    function naturalThreshold() public view returns (uint256) {
        uint256 space = 2**256-1; // Space consisting of all possible tickets.
        return groupSize.mul(space.div(tokenSupply().div(minimumStake)));
    }

    /**
     * @dev Gets number of active groups.
     */
    function numberOfGroups() public view returns(uint256) {
        return groups.length - expiredGroupOffset;
    }

    /**
     * @dev Gets the cutoff time in blocks until which the given group is
     * considered as an active group. The group may not be marked as expired
     * even though its active time has passed if one of the rules inside
     * `selectGroup` function are not met (e.g. minimum active group threshold).
     * Hence, this value informs when the group may no longer be considered
     * as active but it does not mean that the group will be immediatelly
     * considered not as such.
     */
    function groupActiveTimeOf(Group memory group) internal view returns(uint256) {
        return group.registrationBlockHeight + groupActiveTime;
    }

    /**
     * @dev Gets the cutoff time in blocks after which the given group is
     * considered as stale. Stale group is an expired group which is no longer
     * performing any operations.
     */
    function groupStaleTime(Group memory group) internal view returns(uint256) {
        return groupActiveTimeOf(group) + relayEntryTimeout;
    }

    /**
     * @dev Checks if a group with the given public key is a stale group.
     * Stale group is an expired group which is no longer performing any
     * operations. It is important to understand that an expired group may
     * still perform some operations for which it was selected when it was still
     * active. We consider a group to be stale when it's expired and when its
     * expiration time and potentially executed operation timeout are both in
     * the past.
     */
    function isStaleGroup(bytes memory groupPubKey) public view returns(bool) {
        for (uint i = 0; i < groups.length; i++) {
            if (groups[i].groupPubKey.equalStorage(groupPubKey)) {
                bool isExpired = expiredGroupOffset > i;
                bool isStale = groupStaleTime(groups[i]) < block.number;
                return isExpired && isStale;
            }
        }

        return true; // no group found, consider it as a stale group
    }

    /**
     * @dev Returns public key of a group from active groups using modulo operator.
     * @param seed Signing group selection seed.
     */
    function selectGroup(uint256 seed) public returns(bytes memory) {
        uint256 numberOfActiveGroups = groups.length - expiredGroupOffset;
        uint256 selectedGroup = seed % numberOfActiveGroups;

        /**
        * We selected a group based on the information about expired groups offset
        * from the previous call of the function. Now we need to check whether the
        * selected group did not expire in the meantime. To do that, we compare its
        * registration block height and group expiration timeout against the
        * current block number. If the group has expired we move the expired groups
        * offset to the position of the selected expired group and we try to select
        * the next group knowing that all groups before the one previously selected
        * are expired and should not be taken into account. We do this until we
        * find an active group or until we reach the minimum active groups
        * threshold.
        *
        * This approach is more efficient than traversing all groups one by one
        * starting from the previous value of expired groups offset since we can
        * mark expired groups in batches, in a fewer number of steps.
        */
        if (numberOfActiveGroups > activeGroupsThreshold) {
            while (groupActiveTimeOf(groups[expiredGroupOffset + selectedGroup]) < block.number) {
                /**
                * We do -1 to see how many groups are available after the potential removal.
                * For example:
                * groups = [EEEAAAA]
                * - assuming selectedGroup = 0, then we'll have 4-0-1=3 groups after the removal: [EEEEAAA]
                * - assuming selectedGroup = 1, then we'll have 4-1-1=2 groups after the removal: [EEEEEAA]
                * - assuming selectedGroup = 2, then, we'll have 4-2-1=1 groups after the removal: [EEEEEEA]
                * - assuming selectedGroup = 3, then, we'll have 4-3-1=0 groups after the removal: [EEEEEEE]
                */
                if (numberOfActiveGroups - selectedGroup - 1 > activeGroupsThreshold) {
                    selectedGroup++;
                    expiredGroupOffset += selectedGroup;
                    numberOfActiveGroups -= selectedGroup;
                    selectedGroup = seed % numberOfActiveGroups;
                } else {
                    /* Number of groups that did not expire is less or equal activeGroupsThreshold
                    * and we have more groups than activeGroupsThreshold (including those expired) groups.
                    * Hence, we maintain the minimum activeGroupsThreshold of active groups and
                    * do not let any other groups to expire
                    */
                    expiredGroupOffset = groups.length - activeGroupsThreshold;
                    numberOfActiveGroups = activeGroupsThreshold;
                    selectedGroup = seed % numberOfActiveGroups;
                    break;
                }
            }
        }
        return groups[expiredGroupOffset + selectedGroup].groupPubKey;
    }

    /**
     * @dev Gets version of the current implementation.
    */
    function version() public pure returns (string memory) {
        return "V1";
    }

    /**
     * @dev Cleanup data of previous group selection.
     */
    function cleanup() private {

        for (uint i = 0; i < tickets.length; i++) {
            delete proofs[tickets[i]];
        }

        delete tickets;

        // TODO: cleanup DkgResults
    }

    /**
     * @dev Creates a request to generate a new relay entry, which will include a
     * random number (by signing the previous entry's random number).
     * @param requestId Request Id trackable by service contract.
     * @param seed Initial seed random value from the client. It should be a cryptographically generated random value.
     * @param previousEntry Previous relay entry that is used to select a signing group for this request.
     */
    function sign(uint256 requestId, uint256 seed, uint256 previousEntry) public payable onlyServiceContract {
        require(
            numberOfGroups() > 0,
            "At least one group needed to serve the request."
        );

        uint256 entryTimeout = currentEntryStartBlock + relayEntryTimeout;
        require(!entryInProgress || block.number > entryTimeout, "Relay entry is in progress.");

        currentEntryStartBlock = block.number;
        entryInProgress = true;

        bytes memory groupPubKey = selectGroup(previousEntry);

        signingRequest = SigningRequest(
            requestId,
            msg.value,
            groupPubKey,
            previousEntry,
            seed,
            msg.sender
        );

        emit SignatureRequested(msg.value, previousEntry, seed, groupPubKey);
    }

    /**
     * @dev Creates a new relay entry and stores the associated data on the chain.
     * @param _groupSignature Group BLS signature over the concatentation of the
     * previous entry and seed.
     */
    function relayEntry(uint256 _groupSignature) public {
        require(
            BLS.verify(
                signingRequest.groupPubKey,
                abi.encodePacked(signingRequest.previousEntry, signingRequest.seed),
                bytes32(_groupSignature)
            ),
            "Group signature failed to pass BLS verification."
        );
        
        emit SignatureSubmitted(
            _groupSignature,
            signingRequest.groupPubKey,
            signingRequest.previousEntry,
            signingRequest.seed
        );

        ServiceContract(signingRequest.serviceContract).entryCreated(
            signingRequest.relayRequestId,
            _groupSignature
        );

        entryInProgress = false;
    }
}<|MERGE_RESOLUTION|>--- conflicted
+++ resolved
@@ -226,23 +226,13 @@
             timeDKG +
             groupSize * resultPublicationBlockStep;
 
-<<<<<<< HEAD
         require(!groupSelectionInProgress || block.number > dkgTimeout, "Group selection is in progress.");
         cleanup();
         ticketSubmissionStartBlock = block.number;
-        groupSelectionSeed = _groupSelectionSeed;
+        groupSelectionRelayEntry = _newEntry;
         groupSelectionInProgress = true;
-        emit GroupSelectionStarted(_groupSelectionSeed, _seed);
+        emit GroupSelectionStarted(_newEntry);
         createGroupPayment = msg.value;
-=======
-        if (!groupSelectionInProgress || block.number > dkgTimeout) {
-            cleanup();
-            ticketSubmissionStartBlock = block.number;
-            groupSelectionRelayEntry = _newEntry;
-            groupSelectionInProgress = true;
-            emit GroupSelectionStarted(_newEntry);
-        }
->>>>>>> bfb977f8
     }
 
     // TODO: replace with a secure authorization protocol (addressed in RFC 11).
