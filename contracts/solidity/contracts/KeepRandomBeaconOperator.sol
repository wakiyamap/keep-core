pragma solidity ^0.5.4;

import "openzeppelin-solidity/contracts/math/SafeMath.sol";
import "openzeppelin-solidity/contracts/cryptography/ECDSA.sol";
import "./TokenStaking.sol";
import "./utils/UintArrayUtils.sol";
import "./utils/AddressArrayUtils.sol";
import "solidity-bytes-utils/contracts/BytesLib.sol";
import "./cryptography/BLS.sol";

interface ServiceContract {
    function entryCreated(uint256 requestId, uint256 entry) external;
    function fundRequestSubsidyFeePool() payable external;
}

/**
 * @title KeepRandomBeaconOperator
 * @dev Keep client facing contract for random beacon security-critical operations.
 * Handles group creation and expiration, BLS signature verification and incentives.
 * The contract is not upgradeable. New functionality can be implemented by deploying
 * new versions following Keep client update and re-authorization by the stakers.
 */
contract KeepRandomBeaconOperator {
    using SafeMath for uint256;
    using BytesLib for bytes;
    using ECDSA for bytes32;
    using AddressArrayUtils for address[];

    event OnGroupRegistered(bytes groupPubKey);

    // TODO: Rename to DkgResultSubmittedEvent
    // TODO: Add memberIndex
    event DkgResultPublishedEvent(bytes groupPubKey);

    // These are the public events that are used by clients
    event SignatureRequested(uint256 payment, uint256 previousEntry, uint256 seed, bytes groupPublicKey);
    event SignatureSubmitted(uint256 requestResponse, bytes requestGroupPubKey, uint256 previousEntry, uint256 seed);

    event GroupSelectionStarted(uint256 newEntry);

    // Contract owner.
    address public owner;

    address[] public serviceContracts;

    // TODO: replace with a secure authorization protocol (addressed in RFC 11).
    address public stakingContract;

    // Size of a group in the threshold relay.
    uint256 public groupSize = 5;

    // Minimum number of group members needed to interact according to the
    // protocol to produce a relay entry.
    uint256 public groupThreshold = 3;

    // Minimum amount of KEEP that allows sMPC cluster client to participate in
    // the Keep network.
    uint256 public minimumStake = 200000 * 1e18;

    // Timeout in blocks after the initial ticket submission is finished.
    uint256 public ticketInitialSubmissionTimeout = 4;

    // Timeout in blocks after the reactive ticket submission is finished.
    uint256 public ticketReactiveSubmissionTimeout = 4;

    // Timeout in blocks after the period where tickets can be challenged is
    // finished.
    uint256 public ticketChallengeTimeout = 4;

    // Time in blocks after which the next group member is eligible
    // to submit the result.
    uint256 public resultPublicationBlockStep = 3;

    // Time in blocks after DKG result is complete and ready to be published
    // by clients.
    uint256 public timeDKG = 7*(3+1);

    // The minimal number of groups that should not expire to protect the
    // minimal network throughput.
    uint256 public activeGroupsThreshold = 5;
 
    // Time in blocks after which a group expires.
    uint256 public groupActiveTime = 3000;

    // Timeout in blocks for a relay entry to appear on the chain. Blocks are
    // counted from the moment relay request occur.
    //
    // Timeout is never shorter than the time needed by clients to generate
    // relay entry and the time it takes for the last group member to become
    // eligible to submit the result plus at least one block to submit it.
    uint256 public relayEntryTimeout = 24;

    uint256 public signingGasEstimate = 1240000; // TODO: Update once alt_bn128 gas costs reduction is implemented.
    uint256 public createGroupGasEstimate = 2260000;

    uint256 public createGroupPayment;

    struct Group {
        bytes groupPubKey;
        uint registrationBlockHeight;
    }

    Group[] public groups;
    uint256[] internal terminatedGroups;
    mapping (bytes => address[]) internal groupMembers;

    // expiredGroupOffset is pointing to the first active group, it is also the
    // expired groups counter
    uint256 public expiredGroupOffset = 0;

    struct Proof {
        address sender;
        uint256 stakerValue;
        uint256 virtualStakerIndex;
    }

    mapping(uint256 => Proof) public proofs;

    bool public groupSelectionInProgress;

    uint256 public ticketSubmissionStartBlock;
    uint256 public groupSelectionRelayEntry;
    uint256[] public tickets;
    bytes[] public submissions;

    struct SigningRequest {
        uint256 relayRequestId;
        uint256 payment;
<<<<<<< HEAD
        uint256 signingFee;
        uint256 callbackFee;
        bytes groupPubKey;
=======
        uint256 groupIndex;
>>>>>>> f9b63470
        uint256 previousEntry;
        uint256 seed;
        address serviceContract;
    }

    uint256 public currentEntryStartBlock;
    SigningRequest internal signingRequest;

    bool internal entryInProgress;

    // Seed value used for the genesis group selection.
    // https://www.wolframalpha.com/input/?i=pi+to+78+digits
    uint256 internal _genesisGroupSeed = 31415926535897932384626433832795028841971693993751058209749445923078164062862;

    /**
     * @dev Triggers the first group selection. Genesis can be called only when
     * there are no groups on the operator contract.
     */
    function genesis() public {
        require(groups.length == 0, "There can be no groups");
        startGroupSelection(_genesisGroupSeed);
    }

    /**
     * @dev Throws if called by any account other than the owner.
     */
    modifier onlyOwner() {
        require(owner == msg.sender, "Caller is not the owner.");
        _;
    }

    /**
     * @dev Checks if submitter is eligible to submit.
     * @param submitterMemberIndex The claimed index of the submitter.
     */
    modifier onlyEligibleSubmitter(uint256 submitterMemberIndex) {
        uint256[] memory selected = selectedTickets();
        require(submitterMemberIndex > 0, "Submitter member index must be greater than 0.");
        require(proofs[selected[submitterMemberIndex - 1]].sender == msg.sender, "Submitter member index does not match sender address.");
        uint T_init = ticketSubmissionStartBlock + ticketChallengeTimeout + timeDKG;
        require(block.number >= (T_init + (submitterMemberIndex-1) * resultPublicationBlockStep), "Submitter is not eligible to submit at the current block.");
        _;
    }

    /**
     * @dev Checks if sender is authorized.
     */
    modifier onlyServiceContract() {
        require(
            serviceContracts.contains(msg.sender),
            "Only authorized service contract can call this method."
        );
        _;
    }

    /**
     * @dev Reverts if ticket challenge period is not over.
     */
    modifier whenTicketChallengeIsOver() {
        require(
            block.number >= ticketSubmissionStartBlock + ticketChallengeTimeout,
            "Ticket submission challenge period must be over."
        );
        _;
    }

    /**
     * @dev Initializes the contract with service and staking contract addresses and
     * the deployer as the contract owner.
     */
    constructor(address _serviceContract, address _stakingContract) public {
        require(_serviceContract != address(0), "Service contract address can't be zero.");
        require(_stakingContract != address(0), "Staking contract address can't be zero.");
        serviceContracts.push(_serviceContract);
        stakingContract = _stakingContract;
        owner = msg.sender;
    }

    /**
     * @dev Adds service contract
     * @param serviceContract Address of the service contract.
     */
    function addServiceContract(address serviceContract) public onlyOwner {
        serviceContracts.push(serviceContract);
    }

    /**
     * @dev Removes service contract
     * @param serviceContract Address of the service contract.
     */
    function removeServiceContract(address serviceContract) public onlyOwner {
        serviceContracts.removeAddress(serviceContract);
    }

    /**
     * @dev Triggers the selection process of a new candidate group.
     * @param _newEntry New random beacon value that stakers will use to
     * generate their tickets.
     */
    function createGroup(uint256 _newEntry) public payable onlyServiceContract {
        startGroupSelection(_newEntry);
    }

    function startGroupSelection(uint256 _newEntry) internal {
        // dkgTimeout is the time after key generation protocol is expected to
        // be complete plus the expected time to submit the result.
        uint256 dkgTimeout = ticketSubmissionStartBlock +
            ticketChallengeTimeout +
            timeDKG +
            groupSize * resultPublicationBlockStep;

<<<<<<< HEAD
        require(!groupSelectionInProgress || block.number > dkgTimeout, "Group selection is in progress.");
        cleanup();
        ticketSubmissionStartBlock = block.number;
        groupSelectionRelayEntry = _newEntry;
        groupSelectionInProgress = true;
        emit GroupSelectionStarted(_newEntry);
        createGroupPayment = msg.value;
=======
        if (!groupSelectionInProgress || block.number > dkgTimeout) {
            cleanup();
            ticketSubmissionStartBlock = block.number;
            groupSelectionRelayEntry = _newEntry;
            groupSelectionInProgress = true;
            emit GroupSelectionStarted(_newEntry);
        }
>>>>>>> f9b63470
    }

    /**
     * @dev Submits ticket to request to participate in a new candidate group.
     * @param ticketValue Result of a pseudorandom function with input values of
     * random beacon output, staker-specific 'stakerValue' and virtualStakerIndex.
     * @param stakerValue Staker-specific value. Currently uint representation of staker address.
     * @param virtualStakerIndex Number within a range of 1 to staker's weight.
     */
    function submitTicket(
        uint256 ticketValue,
        uint256 stakerValue,
        uint256 virtualStakerIndex
    ) public {

        if (block.number > ticketSubmissionStartBlock + ticketReactiveSubmissionTimeout) {
            revert("Ticket submission period is over.");
        }

        // Invalid tickets are rejected and their senders penalized.
        if (!cheapCheck(msg.sender, stakerValue, virtualStakerIndex)) {
            // TODO: replace with a secure authorization protocol (addressed in RFC 4).
            TokenStaking _stakingContract = TokenStaking(stakingContract);
            _stakingContract.authorizedTransferFrom(msg.sender, address(this), minimumStake);
        } else {
            tickets.push(ticketValue);
            proofs[ticketValue] = Proof(msg.sender, stakerValue, virtualStakerIndex);
        }
    }

    /**
     * @dev Gets submitted tickets in ascending order.
     */
    function orderedTickets() public view returns (uint256[] memory) {
        return UintArrayUtils.sort(tickets);
    }

    /**
     * @dev Gets selected tickets in ascending order.
     */
    function selectedTickets() public view whenTicketChallengeIsOver returns (uint256[] memory) {

        uint256[] memory ordered = orderedTickets();

        require(
            ordered.length >= groupSize,
            "The number of submitted tickets is less than specified group size."
        );

        uint256[] memory selected = new uint256[](groupSize);

        for (uint i = 0; i < groupSize; i++) {
            selected[i] = ordered[i];
        }

        return selected;
    }

    /**
     * @dev Gets participants ordered by their lowest-valued ticket.
     */
    function orderedParticipants() public view returns (address[] memory) {

        uint256[] memory ordered = orderedTickets();
        address[] memory participants = new address[](ordered.length);

        for (uint i = 0; i < ordered.length; i++) {
            Proof memory proof = proofs[ordered[i]];
            participants[i] = proof.sender;
        }

        return participants;
    }

    /**
     * @dev Gets selected participants in ascending order of their tickets.
     */
    function selectedParticipants() public view whenTicketChallengeIsOver returns (address[] memory) {

        uint256[] memory ordered = orderedTickets();

        require(
            ordered.length >= groupSize,
            "The number of submitted tickets is less than specified group size."
        );

        address[] memory selected = new address[](groupSize);

        for (uint i = 0; i < groupSize; i++) {
            Proof memory proof = proofs[ordered[i]];
            selected[i] = proof.sender;
        }

        return selected;
    }

    /**
     * @dev Gets ticket proof.
     */
    function getTicketProof(uint256 ticketValue) public view returns (address sender, uint256 stakerValue, uint256 virtualStakerIndex) {
        return (
            proofs[ticketValue].sender,
            proofs[ticketValue].stakerValue,
            proofs[ticketValue].virtualStakerIndex
        );
    }

    /**
     * @dev Performs surface-level validation of the ticket.
     * @param staker Address of the staker.
     * @param stakerValue Staker-specific value. Currently uint representation of staker address.
     * @param virtualStakerIndex Number within a range of 1 to staker's weight.
     */
    function cheapCheck(
        address staker,
        uint256 stakerValue,
        uint256 virtualStakerIndex
    ) public view returns(bool) {
        bool isVirtualStakerIndexValid = virtualStakerIndex > 0 && virtualStakerIndex <= stakingWeight(staker);
        bool isStakerValueValid = uint256(staker) == stakerValue;
        return isVirtualStakerIndexValid && isStakerValueValid;
    }

    /**
     * @dev Performs full verification of the ticket.
     * @param staker Address of the staker.
     * @param ticketValue Result of a pseudorandom function with input values of
     * random beacon output, staker-specific 'stakerValue' and virtualStakerIndex.
     * @param stakerValue Staker-specific value. Currently uint representation of staker address.
     * @param virtualStakerIndex Number within a range of 1 to staker's weight.
     */
    function costlyCheck(
        address staker,
        uint256 ticketValue,
        uint256 stakerValue,
        uint256 virtualStakerIndex
    ) public view returns(bool) {
        bool passedCheapCheck = cheapCheck(staker, stakerValue, virtualStakerIndex);
        uint256 expected = uint256(keccak256(abi.encodePacked(groupSelectionRelayEntry, stakerValue, virtualStakerIndex)));
        return passedCheapCheck && ticketValue == expected;
    }

    /**
     * @dev Checks if member is disqualified.
     * @param dqBytes bytes representing disqualified members.
     * @param memberIndex position of the member to check.
     * @return true if staker is disqualified, false otherwise.
     */
    function _isDisqualified(bytes memory dqBytes, uint256 memberIndex) internal pure returns (bool){
        return dqBytes[memberIndex] != 0x00;
    }

     /**
     * @dev Checks if member is inactive.
     * @param iaBytes bytes representing inactive members.
     * @param memberIndex position of the member to check.
     * @return true if staker is inactive, false otherwise.
     */
    function _isInactive(bytes memory iaBytes, uint256 memberIndex) internal pure returns (bool){
        return iaBytes[memberIndex] != 0x00;
    }

    /**
     * @dev Submits result of DKG protocol. It is on-chain part of phase 14 of the protocol.
     * @param submitterMemberIndex Claimed index of the staker. We pass this for gas efficiency purposes.
     * @param groupPubKey Group public key generated as a result of protocol execution.
     * @param disqualified bytes representing disqualified group members; 1 at the specific index
     * means that the member has been disqualified. Indexes reflect positions of members in the
     * group, as outputted by the group selection protocol.
     * @param inactive bytes representing inactive group members; 1 at the specific index means
     * that the member has been marked as inactive. Indexes reflect positions of members in the
     * group, as outputted by the group selection protocol.
     * @param signatures Concatenation of signed resultHashes collected off-chain.
     * @param signingMembersIndexes indices of members corresponding to each signature.
     */
    function submitDkgResult(
        uint256 submitterMemberIndex,
        bytes memory groupPubKey,
        bytes memory disqualified,
        bytes memory inactive,
        bytes memory signatures,
        uint[] memory signingMembersIndexes
    ) public onlyEligibleSubmitter(submitterMemberIndex) {
        require(
            disqualified.length == groupSize && inactive.length == groupSize,
            "Inactive and disqualified bytes arrays don't match the group size."
        );

        bytes32 resultHash = keccak256(abi.encodePacked(groupPubKey, disqualified, inactive));
        verifySignatures(signatures, signingMembersIndexes, resultHash);
        address[] memory members = selectedParticipants();

        for (uint i = 0; i < groupSize; i++) {
            if(!_isInactive(inactive, i) && !_isDisqualified(disqualified, i)) {
                groupMembers[groupPubKey].push(members[i]);
            }
        }

        groups.push(Group(groupPubKey, block.number));
        // TODO: punish/reward logic
        uint256 rewards = createGroupPayment;
        createGroupPayment = 0;
        msg.sender.transfer(rewards);
        cleanup();
        emit DkgResultPublishedEvent(groupPubKey);

        groupSelectionInProgress = false;
    }

    /**
    * @dev Verifies that provided members signatures of the DKG result were produced
    * by the members stored previously on-chain in the order of their ticket values
    * and returns indices of members with a boolean value of their signature validity.
    * @param signatures Concatenation of user-generated signatures.
    * @param resultHash The result hash signed by the users.
    * @param signingMemberIndices Indices of members corresponding to each signature.
    * @return Array of member indices with a boolean value of their signature validity.
    */
    function verifySignatures(
        bytes memory signatures,
        uint256[] memory signingMemberIndices,
        bytes32 resultHash
    ) internal view returns (bool) {

        uint256 signaturesCount = signatures.length / 65;
        require(signatures.length >= 65, "Signatures bytes array is too short.");
        require(signatures.length % 65 == 0, "Signatures in the bytes array should be 65 bytes long.");
        require(signaturesCount == signingMemberIndices.length, "Number of signatures and indices don't match.");
        require(signaturesCount >= groupThreshold, "Number of signatures is below honest majority threshold.");

        bytes memory current; // Current signature to be checked.
        uint256[] memory selected = selectedTickets();

        for(uint i = 0; i < signaturesCount; i++){
            require(signingMemberIndices[i] > 0, "Index should be greater than zero.");
            require(signingMemberIndices[i] <= selected.length, "Provided index is out of acceptable tickets bound.");
            current = signatures.slice(65*i, 65);
            address recoveredAddress = resultHash.toEthSignedMessageHash().recover(current);

            require(
                proofs[selected[signingMemberIndices[i] - 1]].sender == recoveredAddress,
                "Invalid signature. Signer and recovered address at provided index don't match."
            );
        }

        return true;
    }

    /**
     * @dev Checks if group with the given public key is registered.
     */
    function isGroupRegistered(bytes memory groupPubKey) public view returns(bool) {
        for (uint i = 0; i < groups.length; i++) {
            if (groups[i].groupPubKey.equalStorage(groupPubKey)) {
                return true;
            }
        }

        return false;
    }

    /**
     * @dev Prevent receiving ether without explicitly calling a function.
     */
    function() external payable {
        revert("Can not call contract without explicitly calling a function.");
    }

    /**
     * @dev Checks that the specified user has enough stake.
     * @param staker Specifies the identity of the staker.
     * @return True if staked enough to participate in the group, false otherwise.
     */
    function hasMinimumStake(address staker) public view returns(bool) {
        return TokenStaking(stakingContract).balanceOf(staker) >= minimumStake;
    }

    /**
     * @dev Gets staking weight.
     * @param staker Specifies the identity of the staker.
     * @return Number of how many virtual stakers can staker represent.
     */
    function stakingWeight(address staker) public view returns(uint256) {
        return TokenStaking(stakingContract).balanceOf(staker)/minimumStake;
    }

    /**
     * @dev Set the minimum amount of KEEP that allows a Keep network client to participate in a group.
     * @param _minimumStake Amount in KEEP.
     */
    function setMinimumStake(uint256 _minimumStake) public onlyOwner {
        minimumStake = _minimumStake;
    }

    /**
     * @dev Return total number of all tokens issued.
     */
    function tokenSupply() public pure returns (uint256) {
        return (10**9) * (10**18);
    }

    /**
     * @dev Return natural threshold, the value N virtual stakers' tickets would be expected
     * to fall below if the tokens were optimally staked, and the tickets' values were evenly
     * distributed in the domain of the pseudorandom function.
     */
    function naturalThreshold() public view returns (uint256) {
        uint256 space = 2**256-1; // Space consisting of all possible tickets.
        return groupSize.mul(space.div(tokenSupply().div(minimumStake)));
    }

    /**
     * @dev Gets the cutoff time in blocks until which the given group is
     * considered as an active group assuming it hasn't been terminated before.
     * The group may not be marked as expired even though its active
     * time has passed if one of the rules inside `selectGroup` function are not
     * met (e.g. minimum active group threshold). Hence, this value informs when
     * the group may no longer be considered as active but it does not mean that
     * the group will be immediatelly considered not as such.
     */
    function groupActiveTimeOf(Group memory group) internal view returns(uint256) {
        return group.registrationBlockHeight + groupActiveTime;
    }

    /**
     * @dev Gets the cutoff time in blocks after which the given group is
     * considered as stale. Stale group is an expired group which is no longer
     * performing any operations.
     */
    function groupStaleTime(Group memory group) internal view returns(uint256) {
        return groupActiveTimeOf(group) + relayEntryTimeout;
    }

    /**
     * @dev Checks if a group with the given public key is a stale group.
     * Stale group is an expired group which is no longer performing any
     * operations. It is important to understand that an expired group may
     * still perform some operations for which it was selected when it was still
     * active. We consider a group to be stale when it's expired and when its
     * expiration time and potentially executed operation timeout are both in
     * the past.
     */
    function isStaleGroup(bytes memory groupPubKey) public view returns(bool) {
        for (uint i = 0; i < groups.length; i++) {
            if (groups[i].groupPubKey.equalStorage(groupPubKey)) {
                bool isExpired = expiredGroupOffset > i;
                bool isStale = groupStaleTime(groups[i]) < block.number;
                return isExpired && isStale;
            }
        }

        return true; // no group found, consider it as a stale group
    }

    /**
     * @dev Gets the number of active groups. Expired and terminated groups are
     * not counted as active.
     */
    function numberOfGroups() public view returns(uint256) {
        return groups.length - expiredGroupOffset - terminatedGroups.length;
    }

    /**
     * @dev Goes through groups starting from the oldest one that is still
     * active and checks if it hasn't expired. If so, updates the information
     * about expired groups so that all expired groups are marked as such.
     * It does not mark more than `activeGroupsThreshold` active groups as
     * expired.
     */
    function expireOldGroups() internal {
        // move expiredGroupOffset as long as there are some groups that should
        // be marked as expired and we are above activeGroupsThreshold of
        // active groups.
        while(
            groupActiveTimeOf(groups[expiredGroupOffset]) < block.number &&
            numberOfGroups() > activeGroupsThreshold
        ) {
            expiredGroupOffset++;
        }

        // Go through all terminatedGroups and if some of the terminated
        // groups are expired, remove them from terminatedGroups collection.
        // This is needed because we evaluate the shift of selected group index
        // based on how many non-expired groups has been terminated.
        for (uint i = 0; i < terminatedGroups.length; i++) {
            if (expiredGroupOffset > terminatedGroups[i]) {
                terminatedGroups[i] = terminatedGroups[terminatedGroups.length - 1];
                terminatedGroups.length--;
            }
        }
    }

    /**
     * @dev Returns an index of a randomly selected active group. Terminated and
     * expired groups are not considered as active.
     * Before new group is selected, information about expired groups
     * is updated. At least one active group needs to be present for this
     * function to succeed.
     * @param seed Random number used as a group selection seed.
     */
    function selectGroup(uint256 seed) public returns(uint256) {
        require(numberOfGroups() > 0, "At least one active group required");

        expireOldGroups();
        uint256 selectedGroup = seed % numberOfGroups();
        return shiftByTerminatedGroups(shiftByExpiredGroups(selectedGroup));
    }

    /**
     * @dev Evaluates the shift of selected group index based on the number of
     * expired groups.
     */
    function shiftByExpiredGroups(uint256 selectedIndex) public returns(uint256) {
        return expiredGroupOffset + selectedIndex;
    }

    /**
     * @dev Evaluates the shift of selected group index based on the number of
     * non-expired, terminated groups.
     */
    function shiftByTerminatedGroups(uint256 selectedIndex) public returns(uint256) {
        uint256 shiftedIndex = selectedIndex;
        for (uint i = 0; i < terminatedGroups.length; i++) {
            if (terminatedGroups[i] <= shiftedIndex) {
                shiftedIndex++;
            }
        }

        return shiftedIndex;
    }

    /**
     * @dev Gets version of the current implementation.
     */
    function version() public pure returns (string memory) {
        return "V1";
    }

    /**
     * @dev Cleanup data of previous group selection.
     */
    function cleanup() private {

        for (uint i = 0; i < tickets.length; i++) {
            delete proofs[tickets[i]];
        }

        delete tickets;

        // TODO: cleanup DkgResults
    }

    /**
     * @dev Creates a request to generate a new relay entry, which will include a
     * random number (by signing the previous entry's random number).
     * @param requestId Request Id trackable by service contract.
     * @param seed Initial seed random value from the client. It should be a cryptographically generated random value.
     * @param previousEntry Previous relay entry that is used to select a signing group for this request.
<<<<<<< HEAD
     * @param signingFee Fee to cover submitter entry verification cost.
     * @param callbackFee Fee to cover submitter the gas costs of the callback.
     */
    function sign(
        uint256 requestId,
        uint256 seed,
        uint256 previousEntry,
        uint256 signingFee,
        uint256 callbackFee
    ) public payable onlyServiceContract {
        require(
            numberOfGroups() > 0,
            "At least one group needed to serve the request."
        );
=======
     */
    function sign(uint256 requestId, uint256 seed, uint256 previousEntry) public payable onlyServiceContract {
        signRelayEntry(requestId, seed, previousEntry, msg.sender, msg.value);
    }
>>>>>>> f9b63470

    function signRelayEntry(
        uint256 requestId,
        uint256 seed,
        uint256 previousEntry,
        address serviceContract,
        uint256 payment
    ) internal {
        require(!entryInProgress || hasEntryTimedOut(), "Relay entry is in progress.");

        currentEntryStartBlock = block.number;
        entryInProgress = true;

        uint256 groupIndex = selectGroup(previousEntry);
        bytes memory groupPubKey = groups[groupIndex].groupPubKey;

        signingRequest = SigningRequest(
            requestId,
<<<<<<< HEAD
            msg.value,
            signingFee,
            callbackFee,
            groupPubKey,
=======
            payment,
            groupIndex,
>>>>>>> f9b63470
            previousEntry,
            seed,
            serviceContract
        );

        emit SignatureRequested(payment, previousEntry, seed, groupPubKey);
    }

    /**
     * @dev Creates a new relay entry and stores the associated data on the chain.
     * @param _groupSignature Group BLS signature over the concatentation of the
     * previous entry and seed.
     */
    function relayEntry(uint256 _groupSignature) public {
        bytes memory groupPublicKey = groups[signingRequest.groupIndex].groupPubKey;

        require(
            BLS.verify(
                groupPublicKey,
                abi.encodePacked(signingRequest.previousEntry, signingRequest.seed),
                bytes32(_groupSignature)
            ),
            "Group signature failed to pass BLS verification."
        );
        
        emit SignatureSubmitted(
            _groupSignature,
            groupPublicKey,
            signingRequest.previousEntry,
            signingRequest.seed
        );

        ServiceContract(signingRequest.serviceContract).entryCreated(
            signingRequest.relayRequestId,
            _groupSignature
        );

        entryInProgress = false;

        // Calculate each group member reward = baseReward * delayFactor / groupLength
        // Adding 2 decimals (1e2) to perform float division.
        uint256 profitMargin = signingRequest.payment.sub(signingRequest.signingFee).sub(signingRequest.callbackFee);
        uint256 groupLength = groupMembers[signingRequest.groupPubKey].length;
        uint256 baseReward = profitMargin.div(groupLength);
        uint256 entryTimeout = currentEntryStartBlock.add(relayEntryTimeout);
        uint256 delayFactor = entryTimeout.sub(block.number).mul(1e2).div(relayEntryTimeout.sub(1))**2;
        uint256 groupReward = baseReward.mul(delayFactor).div(1e2**2);

        for (uint i = 0; i < groupLength; i++) {
            address payable receiver = address(uint160(groupMembers[signingRequest.groupPubKey][i]));
            receiver.transfer(groupReward);
        }

        // Rewards not paid out to the operators are paid out to requesters to subsidize new requests.
        uint256 subsidy = profitMargin.sub(groupReward.mul(groupLength));
        if (subsidy > 0) {
            ServiceContract(signingRequest.serviceContract).fundRequestSubsidyFeePool.value(subsidy)();
        }
    }

    /**
     * @dev Returns true if the currently ongoing new relay entry generation
     * operation timed out. There is a certain timeout for a new relay entry
     * to be produced, see `relayEntryTimeout` value.
     */
    function hasEntryTimedOut() internal view returns (bool) {
        return entryInProgress && block.number > currentEntryStartBlock + relayEntryTimeout;
    }

    /**
     * @dev Function used to inform about the fact the currently ongoing
     * new relay entry generation operation timed out. As a result, the group
     * which was supposed to produce a new relay entry is immediatelly
     * terminated and a new group is selected to produce a new relay entry.
     */
    function reportRelayEntryTimeout() public {
        require(hasEntryTimedOut(), "Current relay entry did not time out");

        terminatedGroups.push(signingRequest.groupIndex);

        // We could terminate the last active group. If that's the case,
        // do not try to execute signing again because there is no group
        // which can handle it.
        if (numberOfGroups() > 0) {
            signRelayEntry(
                signingRequest.relayRequestId,
                signingRequest.seed,
                signingRequest.previousEntry,
                signingRequest.serviceContract,
                signingRequest.payment
            );
        }
    }
}<|MERGE_RESOLUTION|>--- conflicted
+++ resolved
@@ -126,13 +126,9 @@
     struct SigningRequest {
         uint256 relayRequestId;
         uint256 payment;
-<<<<<<< HEAD
         uint256 signingFee;
         uint256 callbackFee;
-        bytes groupPubKey;
-=======
         uint256 groupIndex;
->>>>>>> f9b63470
         uint256 previousEntry;
         uint256 seed;
         address serviceContract;
@@ -151,9 +147,9 @@
      * @dev Triggers the first group selection. Genesis can be called only when
      * there are no groups on the operator contract.
      */
-    function genesis() public {
+    function genesis() public payable {
         require(groups.length == 0, "There can be no groups");
-        startGroupSelection(_genesisGroupSeed);
+        startGroupSelection(_genesisGroupSeed, msg.value);
     }
 
     /**
@@ -233,10 +229,10 @@
      * generate their tickets.
      */
     function createGroup(uint256 _newEntry) public payable onlyServiceContract {
-        startGroupSelection(_newEntry);
-    }
-
-    function startGroupSelection(uint256 _newEntry) internal {
+        startGroupSelection(_newEntry, msg.value);
+    }
+
+    function startGroupSelection(uint256 _newEntry, uint256 _payment) internal {
         // dkgTimeout is the time after key generation protocol is expected to
         // be complete plus the expected time to submit the result.
         uint256 dkgTimeout = ticketSubmissionStartBlock +
@@ -244,23 +240,13 @@
             timeDKG +
             groupSize * resultPublicationBlockStep;
 
-<<<<<<< HEAD
         require(!groupSelectionInProgress || block.number > dkgTimeout, "Group selection is in progress.");
         cleanup();
         ticketSubmissionStartBlock = block.number;
         groupSelectionRelayEntry = _newEntry;
         groupSelectionInProgress = true;
         emit GroupSelectionStarted(_newEntry);
-        createGroupPayment = msg.value;
-=======
-        if (!groupSelectionInProgress || block.number > dkgTimeout) {
-            cleanup();
-            ticketSubmissionStartBlock = block.number;
-            groupSelectionRelayEntry = _newEntry;
-            groupSelectionInProgress = true;
-            emit GroupSelectionStarted(_newEntry);
-        }
->>>>>>> f9b63470
+        createGroupPayment = _payment;
     }
 
     /**
@@ -719,9 +705,6 @@
      * @param requestId Request Id trackable by service contract.
      * @param seed Initial seed random value from the client. It should be a cryptographically generated random value.
      * @param previousEntry Previous relay entry that is used to select a signing group for this request.
-<<<<<<< HEAD
-     * @param signingFee Fee to cover submitter entry verification cost.
-     * @param callbackFee Fee to cover submitter the gas costs of the callback.
      */
     function sign(
         uint256 requestId,
@@ -730,23 +713,17 @@
         uint256 signingFee,
         uint256 callbackFee
     ) public payable onlyServiceContract {
-        require(
-            numberOfGroups() > 0,
-            "At least one group needed to serve the request."
-        );
-=======
-     */
-    function sign(uint256 requestId, uint256 seed, uint256 previousEntry) public payable onlyServiceContract {
-        signRelayEntry(requestId, seed, previousEntry, msg.sender, msg.value);
-    }
->>>>>>> f9b63470
+        signRelayEntry(requestId, seed, previousEntry, msg.sender, msg.value, signingFee, callbackFee);
+    }
 
     function signRelayEntry(
         uint256 requestId,
         uint256 seed,
         uint256 previousEntry,
         address serviceContract,
-        uint256 payment
+        uint256 payment,
+        uint256 signingFee,
+        uint256 callbackFee
     ) internal {
         require(!entryInProgress || hasEntryTimedOut(), "Relay entry is in progress.");
 
@@ -758,15 +735,10 @@
 
         signingRequest = SigningRequest(
             requestId,
-<<<<<<< HEAD
-            msg.value,
+            payment,
             signingFee,
             callbackFee,
-            groupPubKey,
-=======
-            payment,
             groupIndex,
->>>>>>> f9b63470
             previousEntry,
             seed,
             serviceContract
@@ -809,14 +781,14 @@
         // Calculate each group member reward = baseReward * delayFactor / groupLength
         // Adding 2 decimals (1e2) to perform float division.
         uint256 profitMargin = signingRequest.payment.sub(signingRequest.signingFee).sub(signingRequest.callbackFee);
-        uint256 groupLength = groupMembers[signingRequest.groupPubKey].length;
+        uint256 groupLength = groupMembers[groupPublicKey].length;
         uint256 baseReward = profitMargin.div(groupLength);
         uint256 entryTimeout = currentEntryStartBlock.add(relayEntryTimeout);
         uint256 delayFactor = entryTimeout.sub(block.number).mul(1e2).div(relayEntryTimeout.sub(1))**2;
         uint256 groupReward = baseReward.mul(delayFactor).div(1e2**2);
 
         for (uint i = 0; i < groupLength; i++) {
-            address payable receiver = address(uint160(groupMembers[signingRequest.groupPubKey][i]));
+            address payable receiver = address(uint160(groupMembers[groupPublicKey][i]));
             receiver.transfer(groupReward);
         }
 
@@ -856,7 +828,9 @@
                 signingRequest.seed,
                 signingRequest.previousEntry,
                 signingRequest.serviceContract,
-                signingRequest.payment
+                signingRequest.payment,
+                signingRequest.signingFee,
+                signingRequest.callbackFee
             );
         }
     }
