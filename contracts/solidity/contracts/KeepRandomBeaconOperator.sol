--- conflicted
+++ resolved
@@ -319,25 +319,6 @@
     }
 
     /**
-<<<<<<< HEAD
-     * @dev Performs surface-level validation of the ticket.
-     * @param staker Address of the staker.
-     * @param stakerValue Staker-specific value. Currently uint representation of staker address.
-     * @param virtualStakerIndex Number within a range of 1 to staker's weight.
-     */
-    function cheapCheck(
-        address staker,
-        uint256 stakerValue,
-        uint256 virtualStakerIndex
-    ) public view returns(bool) {
-        bool isVirtualStakerIndexValid = virtualStakerIndex > 0 && virtualStakerIndex <= stakingWeight(staker);
-        bool isStakerValueValid = uint256(staker) == stakerValue;
-        return isVirtualStakerIndexValid && isStakerValueValid;
-    }
-
-    /**
-=======
->>>>>>> c35cce2f
      * @dev Performs full verification of the ticket.
      * @param staker Address of the staker.
      * @param ticketValue Result of a pseudorandom function with input values of
