--- conflicted
+++ resolved
@@ -739,19 +739,7 @@
         uint256 groupIndex,
         bytes memory signedMsgSender
     ) public {
-<<<<<<< HEAD
-        bool proofIsValid = groups
-            .reportUnauthorizedSigning(
-                groupIndex,
-                signedGroupPubKey,
-                minimumStake
-            );
-        if (proofIsValid) {
-            emit UnauthorizedSigningReported(groupIndex);
-        }
-=======
         uint256 minimumStake = stakingContract.minimumStake();
         groups.reportUnauthorizedSigning(groupIndex, signedMsgSender, minimumStake);
->>>>>>> 9cf07862
     }
 }