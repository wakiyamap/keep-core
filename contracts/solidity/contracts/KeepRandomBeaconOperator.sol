pragma solidity ^0.5.4;

import "openzeppelin-solidity/contracts/ownership/Ownable.sol";
import "openzeppelin-solidity/contracts/math/SafeMath.sol";
import "openzeppelin-solidity/contracts/cryptography/ECDSA.sol";
import "./StakingProxy.sol";
import "./TokenStaking.sol";
import "./utils/UintArrayUtils.sol";
import "./utils/AddressArrayUtils.sol";
import "solidity-bytes-utils/contracts/BytesLib.sol";
import "./cryptography/BLS.sol";

interface ServiceContract {
    function entryCreated(uint256 requestId, uint256 entry, uint256 seed) external;
}

/**
 * @title KeepRandomBeaconOperator
 * @dev Keep client facing contract for random beacon security-critical operations.
 * Handles group creation and expiration, BLS signature verification and incentives.
 * The contract is not upgradeable. New functionality can be implemented by deploying
 * new versions following Keep client update and re-authorization by the stakers.
 */
contract KeepRandomBeaconOperator is Ownable {

    using SafeMath for uint256;
    using BytesLib for bytes;
    using ECDSA for bytes32;
    using AddressArrayUtils for address[];

    event OnGroupRegistered(bytes groupPubKey);

    // TODO: Rename to DkgResultSubmittedEvent
    // TODO: Add memberIndex
    event DkgResultPublishedEvent(bytes groupPubKey);

    // These are the public events that are used by clients
    event SignatureRequested(uint256 signingId, uint256 payment, uint256 previousEntry, uint256 seed, bytes groupPublicKey);
    event SignatureSubmitted(uint256 signingId, uint256 requestResponse, bytes requestGroupPubKey, uint256 previousEntry, uint256 seed);

    event GroupSelectionStarted(uint256 groupSelectionSeed, uint256 seed);

    address[] public serviceContracts;

    // Each operator contract tracks its own signing requests and these are
    // independent from service contracts which tracks all the relay requests
    // the given service contract received.
    uint256 public signingRequestCounter;

    uint256 public groupThreshold;
    uint256 public groupSize;
    uint256 public minimumStake;
    address public stakingProxy;

    uint256 public ticketInitialSubmissionTimeout;
    uint256 public ticketReactiveSubmissionTimeout;
    uint256 public ticketChallengeTimeout;
    uint256 public timeDKG;
    uint256 public resultPublicationBlockStep;
    uint256 public ticketSubmissionStartBlock;
    uint256 public groupSelectionSeed;

    uint256[] public tickets;
    bytes[] public submissions;
    uint256 internal currentEntryStartBlock;
    bool internal entryInProgress;

    bool public groupSelectionInProgress;

    struct Proof {
        address sender;
        uint256 stakerValue;
        uint256 virtualStakerIndex;
    }

    mapping(uint256 => Proof) public proofs;

    // activeGroupsThreshold is the minimal number of groups that should not
    // expire to protect the minimal network throughput.
    // It should be at least 1.
    uint256 public activeGroupsThreshold;
 
    // groupActiveTime is the time in block after which a group expires
    uint256 public groupActiveTime;

    // Timeout in blocks for a relay entry to appear on the chain. Blocks are
    // counted from the moment relay request occur.
    uint256 public relayEntryTimeout;

    // expiredGroupOffset is pointing to the first active group, it is also the
    // expired groups counter
    uint256 public expiredGroupOffset = 0;

    struct Group {
        bytes groupPubKey;
        uint registrationBlockHeight;
    }

    Group[] public groups;

    mapping (bytes => address[]) internal groupMembers;

    bool public initialized;

    struct SigningRequest {
        uint256 relayRequestId;
        uint256 payment;
        bytes groupPubKey;
        address serviceContract;
    }

    mapping(uint256 => SigningRequest) internal signingRequests;

    /**
     * @dev Checks if submitter is eligible to submit.
     * @param submitterMemberIndex The claimed index of the submitter.
     */
    modifier onlyEligibleSubmitter(uint256 submitterMemberIndex) {
        uint256[] memory selected = selectedTickets();
        require(submitterMemberIndex > 0, "Submitter member index must be greater than 0.");
        require(proofs[selected[submitterMemberIndex - 1]].sender == msg.sender, "Submitter member index does not match sender address.");
        uint T_init = ticketSubmissionStartBlock + ticketChallengeTimeout + timeDKG;
        require(block.number >= (T_init + (submitterMemberIndex-1) * resultPublicationBlockStep), "Submitter is not eligible to submit at the current block.");
        _;
    }

    /**
     * @dev Checks if sender is authorized.
     */
    modifier onlyServiceContract() {
        require(
            serviceContracts.contains(msg.sender),
            "Only authorized service contract can call this method."
        );
        _;
    }

    /**
     * @dev Reverts if ticket challenge period is not over.
     */
    modifier whenTicketChallengeIsOver() {
        require(
            block.number >= ticketSubmissionStartBlock + ticketChallengeTimeout,
            "Ticket submission challenge period must be over."
        );
        _;
    }

    /**
     * @dev Initialize the contract with a linked Staking proxy contract.
     * @param _stakingProxy Address of a staking proxy contract that will be linked to this contract.
     * @param _serviceContract Address of a random beacon service contract that will be linked to this contract.
     * @param _minimumStake Minimum amount in KEEP that allows KEEP network client to participate in a group.
     * @param _groupSize Size of a group in the threshold relay.
     * @param _groupThreshold Minimum number of interacting group members needed to produce a relay entry.
     * @param _ticketInitialSubmissionTimeout Timeout in blocks after the initial ticket submission is finished.
     * @param _ticketReactiveSubmissionTimeout Timeout in blocks after the reactive ticket submission is finished.
     * @param _ticketChallengeTimeout Timeout in blocks after the period where tickets can be challenged is finished.
     * @param _timeDKG Timeout in blocks after DKG result is complete and ready to be published.
     * @param _resultPublicationBlockStep Time in blocks after which member with the given index is eligible
     * @param _genesisEntry Initial relay entry to create first group.
     * @param _genesisGroupPubKey Group to respond to the initial relay entry request.
     * to submit DKG result.
     * @param _activeGroupsThreshold is the minimal number of groups that cannot be marked as expired and
     * needs to be greater than 0.
     * @param _groupActiveTime is the time in block after which a group expires.
     * @param _relayEntryTimeout Timeout in blocks for a relay entry to appear on the chain.
     * Blocks are counted from the moment relay request occur.
     */
    function initialize(
        address _stakingProxy,
        address _serviceContract,
        uint256 _minimumStake,
        uint256 _groupThreshold,
        uint256 _groupSize,
        uint256 _ticketInitialSubmissionTimeout,
        uint256 _ticketReactiveSubmissionTimeout,
        uint256 _ticketChallengeTimeout,
        uint256 _timeDKG,
        uint256 _resultPublicationBlockStep,
        uint256 _activeGroupsThreshold,
        uint256 _groupActiveTime,
        uint256 _relayEntryTimeout,
        uint256 _genesisEntry,
        bytes memory _genesisGroupPubKey
    ) public onlyOwner {
        require(!initialized, "Contract is already initialized.");
        require(_stakingProxy != address(0x0), "Staking proxy address can't be zero.");
        initialized = true;
        stakingProxy = _stakingProxy;
        serviceContracts.push(_serviceContract);
        minimumStake = _minimumStake;
        groupSize = _groupSize;
        groupThreshold = _groupThreshold;
        ticketInitialSubmissionTimeout = _ticketInitialSubmissionTimeout;
        ticketReactiveSubmissionTimeout = _ticketReactiveSubmissionTimeout;
        ticketChallengeTimeout = _ticketChallengeTimeout;
        timeDKG = _timeDKG;
        resultPublicationBlockStep = _resultPublicationBlockStep;
        activeGroupsThreshold = _activeGroupsThreshold;
        groupActiveTime = _groupActiveTime;
        relayEntryTimeout = _relayEntryTimeout;
        groupSelectionSeed = _genesisEntry;

        // Create initial relay entry request. This will allow relayEntry to be called once
        // to trigger the creation of the first group. Requests are removed on successful
        // entries so genesis entry can only be called once.
        signingRequests[signingRequestCounter] = SigningRequest(0, 0, _genesisGroupPubKey, _serviceContract);
    }

    /**
     * @dev Adds service contract
     * @param serviceContract Address of the service contract.
     */
    function addServiceContract(address serviceContract) public onlyOwner {
        serviceContracts.push(serviceContract);
    }

    /**
     * @dev Removes service contract
     * @param serviceContract Address of the service contract.
     */
    function removeServiceContract(address serviceContract) public onlyOwner {
        serviceContracts.removeAddress(serviceContract);
    }

    /**
     * @dev Triggers the selection process of a new candidate group.
     * @param _groupSelectionSeed Random value that stakers will use to generate their tickets.
     * @param _seed Random value from the client. It should be a cryptographically generated random value.
     */
    function createGroup(uint256 _groupSelectionSeed, uint256 _seed) public payable onlyServiceContract {

        // dkgTimeout is the time after DKG is expected to be complete plus the expected period to submit the result.
        uint256 dkgTimeout = ticketSubmissionStartBlock + ticketChallengeTimeout + timeDKG + groupSize * resultPublicationBlockStep;

        if (!groupSelectionInProgress || block.number > dkgTimeout) {
            cleanup();
            ticketSubmissionStartBlock = block.number;
            groupSelectionSeed = _groupSelectionSeed;
            groupSelectionInProgress = true;
            emit GroupSelectionStarted(_groupSelectionSeed, _seed);
        }
    }

    // TODO: replace with a secure authorization protocol (addressed in RFC 4).
    address public stakingContract;

    function authorizeStakingContract(address _stakingContract) public onlyOwner {
        stakingContract = _stakingContract;
    }

    /**
     * @dev Submits ticket to request to participate in a new candidate group.
     * @param ticketValue Result of a pseudorandom function with input values of
     * random beacon output, staker-specific 'stakerValue' and virtualStakerIndex.
     * @param stakerValue Staker-specific value. Currently uint representation of staker address.
     * @param virtualStakerIndex Number within a range of 1 to staker's weight.
     */
    function submitTicket(
        uint256 ticketValue,
        uint256 stakerValue,
        uint256 virtualStakerIndex
    ) public {

        if (block.number > ticketSubmissionStartBlock + ticketReactiveSubmissionTimeout) {
            revert("Ticket submission period is over.");
        }

        // Invalid tickets are rejected and their senders penalized.
        if (!cheapCheck(msg.sender, stakerValue, virtualStakerIndex)) {
            // TODO: replace with a secure authorization protocol (addressed in RFC 4).
            TokenStaking _stakingContract = TokenStaking(stakingContract);
            _stakingContract.authorizedTransferFrom(msg.sender, address(this), minimumStake);
        } else {
            tickets.push(ticketValue);
            proofs[ticketValue] = Proof(msg.sender, stakerValue, virtualStakerIndex);
        }
    }

    /**
     * @dev Gets submitted tickets in ascending order.
     */
    function orderedTickets() public view returns (uint256[] memory) {
        return UintArrayUtils.sort(tickets);
    }

    /**
     * @dev Gets selected tickets in ascending order.
     */
    function selectedTickets() public view whenTicketChallengeIsOver returns (uint256[] memory) {

        uint256[] memory ordered = orderedTickets();

        require(
            ordered.length >= groupSize,
            "The number of submitted tickets is less than specified group size."
        );

        uint256[] memory selected = new uint256[](groupSize);

        for (uint i = 0; i < groupSize; i++) {
            selected[i] = ordered[i];
        }

        return selected;
    }

    /**
     * @dev Gets participants ordered by their lowest-valued ticket.
     */
    function orderedParticipants() public view returns (address[] memory) {

        uint256[] memory ordered = orderedTickets();
        address[] memory participants = new address[](ordered.length);

        for (uint i = 0; i < ordered.length; i++) {
            Proof memory proof = proofs[ordered[i]];
            participants[i] = proof.sender;
        }

        return participants;
    }

    /**
     * @dev Gets selected participants in ascending order of their tickets.
     */
    function selectedParticipants() public view whenTicketChallengeIsOver returns (address[] memory) {

        uint256[] memory ordered = orderedTickets();

        require(
            ordered.length >= groupSize,
            "The number of submitted tickets is less than specified group size."
        );

        address[] memory selected = new address[](groupSize);

        for (uint i = 0; i < groupSize; i++) {
            Proof memory proof = proofs[ordered[i]];
            selected[i] = proof.sender;
        }

        return selected;
    }

    /**
     * @dev Gets ticket proof.
     */
    function getTicketProof(uint256 ticketValue) public view returns (address sender, uint256 stakerValue, uint256 virtualStakerIndex) {
        return (
            proofs[ticketValue].sender,
            proofs[ticketValue].stakerValue,
            proofs[ticketValue].virtualStakerIndex
        );
    }

    /**
     * @dev Performs surface-level validation of the ticket.
     * @param staker Address of the staker.
     * @param stakerValue Staker-specific value. Currently uint representation of staker address.
     * @param virtualStakerIndex Number within a range of 1 to staker's weight.
     */
    function cheapCheck(
        address staker,
        uint256 stakerValue,
        uint256 virtualStakerIndex
    ) public view returns(bool) {
        bool isVirtualStakerIndexValid = virtualStakerIndex > 0 && virtualStakerIndex <= stakingWeight(staker);
        bool isStakerValueValid = uint256(staker) == stakerValue;
        return isVirtualStakerIndexValid && isStakerValueValid;
    }

    /**
     * @dev Performs full verification of the ticket.
     * @param staker Address of the staker.
     * @param ticketValue Result of a pseudorandom function with input values of
     * random beacon output, staker-specific 'stakerValue' and virtualStakerIndex.
     * @param stakerValue Staker-specific value. Currently uint representation of staker address.
     * @param virtualStakerIndex Number within a range of 1 to staker's weight.
     */
    function costlyCheck(
        address staker,
        uint256 ticketValue,
        uint256 stakerValue,
        uint256 virtualStakerIndex
    ) public view returns(bool) {
        bool passedCheapCheck = cheapCheck(staker, stakerValue, virtualStakerIndex);
        uint256 expected = uint256(keccak256(abi.encodePacked(groupSelectionSeed, stakerValue, virtualStakerIndex)));
        return passedCheapCheck && ticketValue == expected;
    }

    /**
     * @dev Checks if member is disqualified.
     * @param dqBytes bytes representing disqualified members.
     * @param memberIndex position of the member to check.
     * @return true if staker is disqualified, false otherwise.
     */
    function _isDisqualified(bytes memory dqBytes, uint256 memberIndex) internal pure returns (bool){
        return dqBytes[memberIndex] != 0x00;
    }

     /**
     * @dev Checks if member is inactive.
     * @param iaBytes bytes representing inactive members.
     * @param memberIndex position of the member to check.
     * @return true if staker is inactive, false otherwise.
     */
    function _isInactive(bytes memory iaBytes, uint256 memberIndex) internal pure returns (bool){
        return iaBytes[memberIndex] != 0x00;
    }

    /**
     * @dev Submits result of DKG protocol. It is on-chain part of phase 14 of the protocol.
     * @param submitterMemberIndex Claimed index of the staker. We pass this for gas efficiency purposes.
     * @param groupPubKey Group public key generated as a result of protocol execution.
     * @param disqualified bytes representing disqualified group members; 1 at the specific index
     * means that the member has been disqualified. Indexes reflect positions of members in the
     * group, as outputted by the group selection protocol.
     * @param inactive bytes representing inactive group members; 1 at the specific index means
     * that the member has been marked as inactive. Indexes reflect positions of members in the
     * group, as outputted by the group selection protocol.
     * @param signatures Concatenation of signed resultHashes collected off-chain.
     * @param signingMembersIndexes indices of members corresponding to each signature.
     */
    function submitDkgResult(
        uint256 submitterMemberIndex,
        bytes memory groupPubKey,
        bytes memory disqualified,
        bytes memory inactive,
        bytes memory signatures,
        uint[] memory signingMembersIndexes
    ) public onlyEligibleSubmitter(submitterMemberIndex) {
        require(
            disqualified.length == groupSize && inactive.length == groupSize,
            "Inactive and disqualified bytes arrays don't match the group size."
        );

        bytes32 resultHash = keccak256(abi.encodePacked(groupPubKey, disqualified, inactive));
        verifySignatures(signatures, signingMembersIndexes, resultHash);
        address[] memory members = selectedParticipants();

        for (uint i = 0; i < groupSize; i++) {
            if(!_isInactive(inactive, i) && !_isDisqualified(disqualified, i)) {
                groupMembers[groupPubKey].push(members[i]);
            }
        }

        groups.push(Group(groupPubKey, block.number));
        // TODO: punish/reward logic
        cleanup();
        emit DkgResultPublishedEvent(groupPubKey);

        groupSelectionInProgress = false;
    }

    /**
    * @dev Verifies that provided members signatures of the DKG result were produced
    * by the members stored previously on-chain in the order of their ticket values
    * and returns indices of members with a boolean value of their signature validity.
    * @param signatures Concatenation of user-generated signatures.
    * @param resultHash The result hash signed by the users.
    * @param signingMemberIndices Indices of members corresponding to each signature.
    * @return Array of member indices with a boolean value of their signature validity.
    */
    function verifySignatures(
        bytes memory signatures,
        uint256[] memory signingMemberIndices,
        bytes32 resultHash
    ) internal view returns (bool) {

        uint256 signaturesCount = signatures.length / 65;
        require(signatures.length >= 65, "Signatures bytes array is too short.");
        require(signatures.length % 65 == 0, "Signatures in the bytes array should be 65 bytes long.");
        require(signaturesCount == signingMemberIndices.length, "Number of signatures and indices don't match.");
        require(signaturesCount >= groupThreshold, "Number of signatures is below honest majority threshold.");

        bytes memory current; // Current signature to be checked.
        uint256[] memory selected = selectedTickets();

        for(uint i = 0; i < signaturesCount; i++){
            require(signingMemberIndices[i] > 0, "Index should be greater than zero.");
            require(signingMemberIndices[i] <= selected.length, "Provided index is out of acceptable tickets bound.");
            current = signatures.slice(65*i, 65);
            address recoveredAddress = resultHash.toEthSignedMessageHash().recover(current);

            require(
                proofs[selected[signingMemberIndices[i] - 1]].sender == recoveredAddress,
                "Invalid signature. Signer and recovered address at provided index don't match."
            );
        }

        return true;
    }

    /**
     * @dev Checks if group with the given public key is registered.
     */
    function isGroupRegistered(bytes memory groupPubKey) public view returns(bool) {
        for (uint i = 0; i < groups.length; i++) {
            if (groups[i].groupPubKey.equalStorage(groupPubKey)) {
                return true;
            }
        }

        return false;
    }

    /**
     * @dev Prevent receiving ether without explicitly calling a function.
     */
    function() external payable {
        revert("Can not call contract without explicitly calling a function.");
    }

    /**
     * @dev Checks that the specified user has enough stake.
     * @param staker Specifies the identity of the staker.
     * @return True if staked enough to participate in the group, false otherwise.
     */
    function hasMinimumStake(address staker) public view returns(bool) {
        return StakingProxy(stakingProxy).balanceOf(staker) >= minimumStake;
    }

    /**
     * @dev Gets staking weight.
     * @param staker Specifies the identity of the staker.
     * @return Number of how many virtual stakers can staker represent.
     */
    function stakingWeight(address staker) public view returns(uint256) {
        return StakingProxy(stakingProxy).balanceOf(staker)/minimumStake;
    }

    /**
     * @dev Set the minimum amount of KEEP that allows a Keep network client to participate in a group.
     * @param _minimumStake Amount in KEEP.
     */
    function setMinimumStake(uint256 _minimumStake) public onlyOwner {
        minimumStake = _minimumStake;
    }

    /**
     * @dev Return total number of all tokens issued.
     */
    function tokenSupply() public pure returns (uint256) {
        return (10**9) * (10**18);
    }

    /**
     * @dev Return natural threshold, the value N virtual stakers' tickets would be expected
     * to fall below if the tokens were optimally staked, and the tickets' values were evenly 
     * distributed in the domain of the pseudorandom function.
     */
    function naturalThreshold() public view returns (uint256) {
        uint256 space = 2**256-1; // Space consisting of all possible tickets.
        return groupSize.mul(space.div(tokenSupply().div(minimumStake)));
    }

    /**
     * @dev Gets number of active groups.
     */
    function numberOfGroups() public view returns(uint256) {
        return groups.length - expiredGroupOffset;
    }

    /**
     * @dev Gets the cutoff time in blocks until which the given group is
     * considered as an active group. The group may not be marked as expired
     * even though its active time has passed if one of the rules inside
     * `selectGroup` function are not met (e.g. minimum active group threshold).
     * Hence, this value informs when the group may no longer be considered
     * as active but it does not mean that the group will be immediatelly
     * considered not as such.
     */
    function groupActiveTimeOf(Group memory group) internal view returns(uint256) {
        return group.registrationBlockHeight + groupActiveTime;
    }

    /**
     * @dev Gets the cutoff time in blocks after which the given group is
     * considered as stale. Stale group is an expired group which is no longer
     * performing any operations.
     */
    function groupStaleTime(Group memory group) internal view returns(uint256) {
        return groupActiveTimeOf(group) + relayEntryTimeout;
    }

    /**
     * @dev Checks if a group with the given public key is a stale group.
     * Stale group is an expired group which is no longer performing any
     * operations. It is important to understand that an expired group may
     * still perform some operations for which it was selected when it was still
     * active. We consider a group to be stale when it's expired and when its
     * expiration time and potentially executed operation timeout are both in
     * the past.
     */
    function isStaleGroup(bytes memory groupPubKey) public view returns(bool) {
        for (uint i = 0; i < groups.length; i++) {
            if (groups[i].groupPubKey.equalStorage(groupPubKey)) {
                bool isExpired = expiredGroupOffset > i;
                bool isStale = groupStaleTime(groups[i]) < block.number;
                return isExpired && isStale;
            }
        }

        return true; // no group found, consider it as a stale group
    }

    /**
     * @dev Returns public key of a group from active groups using modulo operator.
     * @param seed Signing group selection seed.
     */
    function selectGroup(uint256 seed) public returns(bytes memory) {
        uint256 numberOfActiveGroups = groups.length - expiredGroupOffset;
        uint256 selectedGroup = seed % numberOfActiveGroups;

        /**
        * We selected a group based on the information about expired groups offset
        * from the previous call of the function. Now we need to check whether the
        * selected group did not expire in the meantime. To do that, we compare its
        * registration block height and group expiration timeout against the
        * current block number. If the group has expired we move the expired groups
        * offset to the position of the selected expired group and we try to select
        * the next group knowing that all groups before the one previously selected
        * are expired and should not be taken into account. We do this until we
        * find an active group or until we reach the minimum active groups
        * threshold.
        *
        * This approach is more efficient than traversing all groups one by one
        * starting from the previous value of expired groups offset since we can
        * mark expired groups in batches, in a fewer number of steps.
        */
        if (numberOfActiveGroups > activeGroupsThreshold) {
            while (groupActiveTimeOf(groups[expiredGroupOffset + selectedGroup]) < block.number) {
                /**
                * We do -1 to see how many groups are available after the potential removal.
                * For example:
                * groups = [EEEAAAA]
                * - assuming selectedGroup = 0, then we'll have 4-0-1=3 groups after the removal: [EEEEAAA]
                * - assuming selectedGroup = 1, then we'll have 4-1-1=2 groups after the removal: [EEEEEAA]
                * - assuming selectedGroup = 2, then, we'll have 4-2-1=1 groups after the removal: [EEEEEEA]
                * - assuming selectedGroup = 3, then, we'll have 4-3-1=0 groups after the removal: [EEEEEEE]
                */
                if (numberOfActiveGroups - selectedGroup - 1 > activeGroupsThreshold) {
                    selectedGroup++;
                    expiredGroupOffset += selectedGroup;
                    numberOfActiveGroups -= selectedGroup;
                    selectedGroup = seed % numberOfActiveGroups;
                } else {
                    /* Number of groups that did not expire is less or equal activeGroupsThreshold
                    * and we have more groups than activeGroupsThreshold (including those expired) groups.
                    * Hence, we maintain the minimum activeGroupsThreshold of active groups and
                    * do not let any other groups to expire
                    */
                    expiredGroupOffset = groups.length - activeGroupsThreshold;
                    numberOfActiveGroups = activeGroupsThreshold;
                    selectedGroup = seed % numberOfActiveGroups;
                    break;
                }
            }
        }
        return groups[expiredGroupOffset + selectedGroup].groupPubKey;
    }

    /**
     * @dev Gets version of the current implementation.
    */
    function version() public pure returns (string memory) {
        return "V1";
    }

    /**
     * @dev Cleanup data of previous group selection.
     */
    function cleanup() private {

        for (uint i = 0; i < tickets.length; i++) {
            delete proofs[tickets[i]];
        }

        delete tickets;

        // TODO: cleanup DkgResults
    }

    /**
     * @dev Creates a request to generate a new relay entry, which will include a
     * random number (by signing the previous entry's random number).
     * @param requestId Request Id trackable by service contract.
     * @param seed Initial seed random value from the client. It should be a cryptographically generated random value.
     * @param previousEntry Previous relay entry that is used to select a signing group for this request.
     */
    function sign(uint256 requestId, uint256 seed, uint256 previousEntry) public payable onlyServiceContract {

        require(
            numberOfGroups() > 0,
            "At least one group needed to serve the request."
        );

        uint256 entryTimeout = currentEntryStartBlock + relayEntryTimeout;
        require(!entryInProgress || block.number > entryTimeout, "Relay entry is in progress.");

        currentEntryStartBlock = block.number;
        entryInProgress = true;

        bytes memory groupPubKey = selectGroup(previousEntry);

        signingRequestCounter++;
        uint256 signingId = signingRequestCounter;

        signingRequests[signingId] = SigningRequest(requestId, msg.value, groupPubKey, msg.sender);

        emit SignatureRequested(signingId, msg.value, previousEntry, seed, groupPubKey);
    }

    /**
     * @dev Creates a new relay entry and stores the associated data on the chain.
     * @param _signingId The request that started this generation - to tie the results back to the request.
     * @param _groupSignature The generated random number.
     * @param _groupPubKey Public key of the group that generated the threshold signature.
     */
    function relayEntry(uint256 _signingId, uint256 _groupSignature, bytes memory _groupPubKey, uint256 _previousEntry, uint256 _seed) public {

        require(signingRequests[_signingId].groupPubKey.equalStorage(_groupPubKey), "Provided group was not selected to produce entry for this request.");
        require(BLS.verify(_groupPubKey, abi.encodePacked(_previousEntry, _seed), bytes32(_groupSignature)), "Group signature failed to pass BLS verification.");

        address serviceContract = signingRequests[_signingId].serviceContract;
        uint256 requestId = signingRequests[_signingId].relayRequestId;
        delete signingRequests[_signingId];

        emit SignatureSubmitted(_signingId, _groupSignature, _groupPubKey, _previousEntry, _seed);

<<<<<<< HEAD
        ServiceContract(serviceContract).entryCreated(requestId, _groupSignature);
        createGroup(_groupSignature, _seed);
        
        entryInProgress = false;
=======
        ServiceContract(serviceContract).entryCreated(requestId, _groupSignature, _seed);
>>>>>>> 4f1aee64
    }
}<|MERGE_RESOLUTION|>--- conflicted
+++ resolved
@@ -730,13 +730,8 @@
 
         emit SignatureSubmitted(_signingId, _groupSignature, _groupPubKey, _previousEntry, _seed);
 
-<<<<<<< HEAD
-        ServiceContract(serviceContract).entryCreated(requestId, _groupSignature);
-        createGroup(_groupSignature, _seed);
-        
+        ServiceContract(serviceContract).entryCreated(requestId, _groupSignature, _seed);
+
         entryInProgress = false;
-=======
-        ServiceContract(serviceContract).entryCreated(requestId, _groupSignature, _seed);
->>>>>>> 4f1aee64
     }
 }