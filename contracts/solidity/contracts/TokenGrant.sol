pragma solidity ^0.5.4;

import "openzeppelin-solidity/contracts/token/ERC20/ERC20.sol";
import "openzeppelin-solidity/contracts/token/ERC20/SafeERC20.sol";
import "openzeppelin-solidity/contracts/math/SafeMath.sol";
import "solidity-bytes-utils/contracts/BytesLib.sol";
import "./utils/AddressArrayUtils.sol";
import "./TokenStaking.sol";


/**
 @dev Interface of sender contract for approveAndCall pattern.
*/
interface tokenSender {
    function approveAndCall(address _spender, uint256 _value, bytes calldata _extraData) external;
}

/**
 * @title TokenGrant
 * @dev A token grant contract for a specified standard ERC20 token.
 * Has additional functionality to stake/unstake token grants.
 * Tokens are granted to the grantee via vesting scheme and can be
 * withdrawn gradually based on the vesting schedule cliff and vesting duration.
 * Optionally grant can be revoked by the token grant manager.
 */
contract TokenGrant {
    using SafeMath for uint256;
    using SafeERC20 for ERC20;
    using BytesLib for bytes;
    using AddressArrayUtils for address[];

    event CreatedTokenGrant(uint256 id);
    event WithdrawnTokenGrant(uint256 amount);
    event RevokedTokenGrant(uint256 id);

    struct Grant {
        address grantManager; // Token grant manager.
        address grantee; // Address to which granted tokens are going to be withdrawn.
        bool revoked; // Whether the grant was revoked by the grant manager.
        bool revocable; // Whether grant manager can revoke the grant.
        uint256 amount; // Amount of tokens to be granted.
        uint256 duration; // Duration in seconds of the period in which the granted tokens will vest.
        uint256 start; // Timestamp at which vesting will start.
        uint256 cliff; // Duration in seconds of the cliff after which tokens will begin to vest.
        uint256 withdrawn; // Amount that was withdrawn to the grantee.
        uint256 staked; // Amount that was staked by the grantee.
    }

    struct GrantStake {
        uint256 grantId; // Id of the grant.
        address stakingContract; // Staking contract.
        uint256 amount; // Amount of staked tokens.
    }

    uint256 public numGrants;

    ERC20 public token;

    address[] public stakingContracts;

    // Token grants.
    mapping(uint256 => Grant) public grants;

    // Token grants stakes.
    mapping(address => GrantStake) public grantStakes;

    // Mapping of token grant IDs per particular address
    // involved in a grant as a grantee or as a grant manager.
    mapping(address => uint256[]) public grantIndices;

    // Token grants balances. Sum of all granted tokens to a grantee.
    // This includes granted tokens that are already vested and
    // available to be withdrawn to the grantee
    mapping(address => uint256) public balances;

    /**
     * @dev Creates a token grant contract for a provided Standard ERC20 token.
     * @param _tokenAddress address of a token that will be linked to this contract.
     * @param _stakingContract Address of a staking contract that will be linked to this contract.
     */
    constructor(address _tokenAddress, address _stakingContract) public {
        require(_tokenAddress != address(0x0), "Token address can't be zero.");
        token = ERC20(_tokenAddress);
        stakingContracts.push(_stakingContract);
    }

    /**
     * @dev Gets the amount of granted tokens to the specified address.
     * @param _owner The address to query the grants balance of.
     * @return An uint256 representing the grants balance owned by the passed address.
     */
    function balanceOf(address _owner) public view returns (uint256 balance) {
        return balances[_owner];
    }

    /**
     * @dev Gets the stake balance of the specified address.
     * @param _address The address to query the balance of.
     * @return An uint256 representing the amount staked by the passed address.
     */
    function stakeBalanceOf(address _address) public view returns (uint256 balance) {
        for (uint i = 0; i < grantIndices[_address].length; i++) {
            uint256 id = grantIndices[_address][i];
            balance += grants[id].staked;
        }
        return balance;
    }

    /**
     * @dev Gets grant by ID. Returns only basic grant data.
     * If you need vesting schedule for the grant you must call `getGrantVestingSchedule()`
     * This is to avoid Ethereum `Stack too deep` issue described here:
     * https://forum.ethereum.org/discussion/2400/error-stack-too-deep-try-removing-local-variables
     * @param _id ID of the token grant.
     * @return amount, withdrawn, staked, revoked.
     */
    function getGrant(uint256 _id) public view returns (uint256 amount, uint256 withdrawn, uint256 staked, bool revoked) {
        return (
            grants[_id].amount,
            grants[_id].withdrawn,
            grants[_id].staked,
            grants[_id].revoked
        );
    }

    /**
     * @dev Gets grant vesting schedule by grant ID.
     * @param _id ID of the token grant.
     * @return grantManager, duration, start, cliff
     */
    function getGrantVestingSchedule(uint256 _id) public view returns (address grantManager, uint256 duration, uint256 start, uint256 cliff) {
        return (
            grants[_id].grantManager,
            grants[_id].duration,
            grants[_id].start,
            grants[_id].cliff
        );
    }

    /**
     * @dev Gets grant ids of the specified address.
     * @param _granteeOrGrantManager The address to query.
     * @return An uint256 array of grant IDs.
     */
    function getGrants(address _granteeOrGrantManager) public view returns (uint256[] memory) {
        return grantIndices[_granteeOrGrantManager];
    }

    /**
     * @notice Receives approval of token transfer and creates a token grant with a vesting
     * schedule where balance withdrawn to the grantee gradually in a linear fashion until
     * start + duration. By then all of the balance will have vested.
     * @param _from The owner of the tokens who approved them to transfer.
     * @param _amount Approved amount for the transfer to create token grant.
     * @param _token Token contract address.
     * @param _extraData This byte array must have the following values concatenated:
     * grantee (20 bytes) Address of the grantee.
     * cliff (32 bytes) Duration in seconds of the cliff after which tokens will begin to vest.
     * start (32 bytes) Timestamp at which vesting will start.
     * revocable (1 byte) Whether the token grant is revocable or not (1 or 0).
     */
    function receiveApproval(address _from, uint256 _amount, address _token, bytes memory _extraData) public {
        require(ERC20(_token) == token, "Token contract must be the same one linked to this contract.");
        require(_amount <= token.balanceOf(_from), "Sender must have enough amount.");

        address _grantee = _extraData.toAddress(0);
        uint256 _duration = _extraData.toUint(20);
        uint256 _start = _extraData.toUint(52);
        uint256 _cliff = _extraData.toUint(84);
<<<<<<< HEAD

=======
>>>>>>> 1ce9508f
        require(_grantee != address(0), "Grantee address can't be zero.");
        require(_cliff <= _duration, "Vesting cliff duration must be less or equal total vesting duration.");

        bool _revocable;
        if (_extraData.slice(116, 1)[0] == 0x01) {
            _revocable = true;
        }

        uint256 id = numGrants++;
        grants[id] = Grant(_from, _grantee, false, _revocable, _amount, _duration, _start, _start.add(_cliff), 0, 0);

        // Maintain a record to make it easier to query grants by grant manager.
        grantIndices[_from].push(id);

        // Maintain a record to make it easier to query grants by grantee.
        grantIndices[_grantee].push(id);

        token.safeTransferFrom(_from, address(this), _amount);

        // Maintain a record of the vested amount
        balances[_grantee] = balances[_grantee].add(_amount);
        emit CreatedTokenGrant(id);
    }

    /**
     * @notice Withdraws Token grant amount to grantee.
     * @dev Transfers vested tokens of the token grant to grantee.
     * @param _id Grant ID.
     */
    function withdraw(uint256 _id) public {
        uint256 amount = withdrawable(_id);
        require(amount > 0, "Grant available to withdraw amount should be greater than zero.");

        // Update withdrawn amount.
        grants[_id].withdrawn = grants[_id].withdrawn.add(amount);

        // Update grantee grants balance.
        balances[grants[_id].grantee] = balances[grants[_id].grantee].sub(amount);

        // Transfer tokens from this contract balance to the grantee token balance.
        token.safeTransfer(grants[_id].grantee, amount);

        emit WithdrawnTokenGrant(amount);
    }

    /**
     * @notice Calculates and returns vested grant amount.
     * @dev Calculates token grant amount that has already vested,
     * including any tokens that have already been withdrawn by the grantee as well
     * as any tokens that are available to withdraw but have not yet been withdrawn.
     * @param _id Grant ID.
     */
    function grantedAmount(uint256 _id) public view returns (uint256) {
        uint256 balance = grants[_id].amount;

        if (now < grants[_id].cliff) {
            return 0; // Cliff period is not over.
        } else if (now >= grants[_id].start.add(grants[_id].duration) || grants[_id].revoked) {
            return balance; // Vesting period is finished.
        } else {
            return balance.mul(now.sub(grants[_id].start)).div(grants[_id].duration);
        }
    }

    /**
     * @notice Calculates withdrawable granted amount.
     * @dev Calculates the amount that has already vested but hasn't been withdrawn yet.
     * @param _id Grant ID.
     */
    function withdrawable(uint256 _id) public view returns (uint256) {
        return grantedAmount(_id).sub(grants[_id].withdrawn).sub(grants[_id].staked);
    }

    /**
     * @notice Allows the grant manager to revoke the grant.
     * @dev Granted tokens that are already vested (releasable amount) remain so grantee can still withdraw them
     * the rest are returned to the token grant manager.
     * @param _id Grant ID.
     */
    function revoke(uint256 _id) public {

        require(grants[_id].grantManager == msg.sender, "Only grant manager can revoke.");
        require(grants[_id].revocable, "Grant must be revocable in the first place.");
        require(!grants[_id].revoked, "Grant must not be already revoked.");

        uint256 amount = withdrawable(_id);
        uint256 refund = grants[_id].amount.sub(amount);
        grants[_id].revoked = true;

        // Update grantee's grants balance.
        balances[grants[_id].grantee] = balances[grants[_id].grantee].sub(refund);

        // Transfer tokens from this contract balance to the token grant manager.
        token.safeTransfer(grants[_id].grantManager, refund);
        emit RevokedTokenGrant(_id);
    }

    /**
     * @notice Stake token grant.
     * @dev Stakable token grant amount is the amount of vested tokens minus what user already withdrawn from the grant
     * @param _id Grant Id.
     * @param _stakingContract Address of the staking contract.
     * @param _amount Amount to stake.
     * @param _extraData Data for stake delegation. This byte array must have the following values concatenated:
     * Magpie address (20 bytes) where the rewards for participation are sent and operator's (20 bytes) address.
     */
    function stake(uint256 _id, address _stakingContract, uint256 _amount, bytes memory _extraData) public {
        require(!grants[_id].revocable, "Revocable grants can not be staked.");
        require(grants[_id].grantee == msg.sender, "Only grantee of the grant can stake it.");
        require(
            stakingContracts.contains(_stakingContract),
            "Provided staking contract is not authorized."
        );

        // Expecting 40 bytes _extraData for stake delegation.
        require(_extraData.length == 40, "Stake delegation data must be provided.");
        address operator = _extraData.toAddress(20);

        // Calculate available amount. Amount of vested tokens minus what user already withdrawn and staked.
        uint256 available = grants[_id].amount.sub(grants[_id].withdrawn).sub(grants[_id].staked);
        require(_amount <= available, "Must have available granted amount to stake.");

        // Keep staking record.
        grantStakes[operator] = GrantStake(_id, _stakingContract, _amount);
        grants[_id].staked += _amount;

        // Staking contract expects 40 bytes _extraData for stake delegation.
        // 20 bytes magpie's address + 20 bytes operator's address.
        tokenSender(address(token)).approveAndCall(_stakingContract, _amount, _extraData);
    }

    /**
     * @notice Initiate unstake of the token grant.
     * @param _operator Operator of the stake.
     */
    function initiateUnstake(address _operator) public {
        uint256 grantId = grantStakes[_operator].grantId;
        require(
            msg.sender == _operator || msg.sender == grants[grantId].grantee,
            "Only operator or grantee can initiate unstake."
        );

        TokenStaking(grantStakes[_operator].stakingContract).initiateUnstake(grantStakes[_operator].amount, _operator);
    }

    /**
     * @notice Finish unstake of the token grant.
     * @param _operator Operator of the stake.
     */
    function finishUnstake(address _operator) public {
        uint256 grantId = grantStakes[_operator].grantId;
        grants[grantId].staked = grants[grantId].staked.sub(grantStakes[_operator].amount);

        TokenStaking(grantStakes[_operator].stakingContract).finishUnstake(_operator);
        delete grantStakes[_operator];
    }
}<|MERGE_RESOLUTION|>--- conflicted
+++ resolved
@@ -167,10 +167,7 @@
         uint256 _duration = _extraData.toUint(20);
         uint256 _start = _extraData.toUint(52);
         uint256 _cliff = _extraData.toUint(84);
-<<<<<<< HEAD
-
-=======
->>>>>>> 1ce9508f
+        
         require(_grantee != address(0), "Grantee address can't be zero.");
         require(_cliff <= _duration, "Vesting cliff duration must be less or equal total vesting duration.");
 
