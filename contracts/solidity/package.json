{
  "name": "keep-contracts",
  "version": "0.1.0",
  "description": "Smart Contracts for the Keep Network",
  "repository": {
    "type": "git",
    "url": "https://github.com/keep-network/contracts.git"
  },
  "scripts": {
    "truffle": "truffle",
    "test": "rm -rf build && truffle compile && truffle test",
    "demo": "truffle migrate --reset && truffle exec ./scripts/demo.js"
  },
  "author": "Matt Luongo <mhluongo@gmail.com>",
  "license": "MIT",
  "bugs": {
    "url": "https://github.com/keep-network/contracts/issues"
  },
  "homepage": "https://github.com/keep-network/contracts",
  "dependencies": {
<<<<<<< HEAD
    "@truffle/hdwallet-provider": "^1.0.25",
    "openzeppelin-solidity": "2.3.0",
=======
    "openzeppelin-solidity": "2.4.0",
>>>>>>> 044cc505
    "solidity-bytes-utils": "0.0.7"
  },
  "devDependencies": {
    "@digix/doxity": "github:keep-network/doxity#master",
    "babel-polyfill": "^6.26.0",
    "babel-preset-es2015": "^6.18.0",
    "babel-preset-stage-2": "^6.18.0",
    "babel-preset-stage-3": "^6.17.0",
    "babel-register": "^6.26.0",
    "eth-gas-reporter": "^0.2.12",
    "ethereumjs-abi": "^0.6.5",
    "mocha-junit-reporter": "^1.23.1",
    "solc": "^0.5.7",
    "truffle": "^5.1.0",
<<<<<<< HEAD
=======
    "@truffle/hdwallet-provider": "^1.0.25",
>>>>>>> 044cc505
    "websocket": "^1.0.28"
  }
}<|MERGE_RESOLUTION|>--- conflicted
+++ resolved
@@ -18,12 +18,7 @@
   },
   "homepage": "https://github.com/keep-network/contracts",
   "dependencies": {
-<<<<<<< HEAD
-    "@truffle/hdwallet-provider": "^1.0.25",
-    "openzeppelin-solidity": "2.3.0",
-=======
     "openzeppelin-solidity": "2.4.0",
->>>>>>> 044cc505
     "solidity-bytes-utils": "0.0.7"
   },
   "devDependencies": {
@@ -38,10 +33,7 @@
     "mocha-junit-reporter": "^1.23.1",
     "solc": "^0.5.7",
     "truffle": "^5.1.0",
-<<<<<<< HEAD
-=======
     "@truffle/hdwallet-provider": "^1.0.25",
->>>>>>> 044cc505
     "websocket": "^1.0.28"
   }
 }