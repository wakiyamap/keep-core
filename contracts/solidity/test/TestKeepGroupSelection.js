--- conflicted
+++ resolved
@@ -46,12 +46,9 @@
     timeoutInitial = 20;
     timeoutSubmission = 50;
     timeoutChallenge = 60;
-<<<<<<< HEAD
+    resultPublicationBlockStep = 3;
+    numberOfActiveGroups = 1;
     groupExpirationTimeout = 1;
-    numberOfActiveGroups = 1;
-=======
-    resultPublicationBlockStep = 3;
->>>>>>> 72d06539
 
     randomBeaconValue = bls.groupSignature;
 
@@ -59,13 +56,10 @@
     keepGroupProxy = await KeepGroupProxy.new(keepGroupImplV1.address);
     keepGroupImplViaProxy = await KeepGroupImplV1.at(keepGroupProxy.address);
     await keepGroupImplViaProxy.initialize(
-<<<<<<< HEAD
-      stakingProxy.address, keepRandomBeaconProxy.address, minimumStake, groupThreshold, groupSize, timeoutInitial, timeoutSubmission, timeoutChallenge, groupExpirationTimeout, numberOfActiveGroups
-=======
       stakingProxy.address, keepRandomBeaconProxy.address, minimumStake, 
       groupThreshold, groupSize, timeoutInitial, timeoutSubmission, 
-      timeoutChallenge, resultPublicationBlockStep
->>>>>>> 72d06539
+      timeoutChallenge, resultPublicationBlockStep, numberOfActiveGroups, 
+      groupExpirationTimeout
     );
 
     await keepRandomBeaconImplViaProxy.initialize(1,1, randomBeaconValue, bls.groupPubKey, keepGroupProxy.address);
