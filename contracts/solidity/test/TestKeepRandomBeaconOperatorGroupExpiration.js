--- conflicted
+++ resolved
@@ -18,13 +18,6 @@
     );
     config = contracts.config;
     operatorContract = contracts.operatorContract;
-<<<<<<< HEAD
-    groupActiveTime = (await operatorContract.groupActiveTime()).toNumber();
-    activeGroupsThreshold = (await operatorContract.activeGroupsThreshold()).toNumber();
-    serviceContract = contracts.serviceContract;
-    relayRequestTimeout = (await operatorContract.relayEntryTimeout()).toNumber();
-=======
->>>>>>> 4f1aee64
   });
 
   async function addGroups(numberOfGroups) {
