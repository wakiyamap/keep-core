import React from 'react'
import { Pie } from 'react-chartjs-2'
import { Table, Col, Row } from 'react-bootstrap'
import moment from 'moment'
import { displayAmount, formatAmount } from '../utils'
import StakingForm from './StakingForm'
import StakingTable from './StakingTable'
import WithdrawalsTable from './WithdrawalsTable'
import TableRow from './TableRow'
import { colors } from '../colors'
import withWeb3Context from './WithWeb3Context'
import { withContractsDataContext } from './ContractsDataContextProvider'

class OverviewTab extends React.Component {
<<<<<<< HEAD

  initiatedUnstakeEvent = null

    constructor(props) {
        super(props);
        this.state = {
          operators: [],
          stakeBalance: 0,
          withdrawals: [],
          withdrawalsTotal: 0,
          beneficiaryAddress: '',
          chartOptions: {
            legend: {
                position: 'right'
              }
          },
        }
=======
  constructor(props) {
    super(props)
    this.state = {
      operators: [],
      stakeBalance: 0,
      withdrawals: [],
      withdrawalsTotal: 0,
      beneficiaryAddress: '',
      chartOptions: {
        legend: {
          position: 'right',
        },
      },
      shouldSubscribeToEvent: true,
>>>>>>> 8a0edbc7
    }
  }

<<<<<<< HEAD
    componentWillUnmount() {
      if(this.initiatedUnstakeEvent && typeof this.initiatedUnstakeEvent.unsubscribe === 'function')
        this.initiatedUnstakeEvent.unsubscribe()
    }

    componentDidMount() {
        this.getData();
        this.subscribeToEvent()
    }

    componentDidUpdate(prevProps) {
        if(prevProps.web3.yourAddress !== this.props.web3.yourAddress)
          this.getData();
=======
  componentDidMount() {
    this.getData()
    this.subscribeToEvent()
  }

  componentDidUpdate(prevProps, prevState) {
    if (prevProps.web3.yourAddress !== this.props.web3.yourAddress) {
      this.getData()
    }
    if (!prevState.shouldSubscribeToEvent && this.state.shouldSubscribeToEvent) {
      this.subscribeToEvent()
>>>>>>> 8a0edbc7
    }
  }

    subscribeToEvent = () => {
      const { web3EventProvider: { eventStakingContract } } = this.props
      this.setState({ shouldSubscribeToEvent: false })
      this.initiatedUnstakeEvent = eventStakingContract.events.InitiatedUnstake(this.subscribeEvent)
    }

    subscribeEvent = async (error, event) => {
      const { returnValues: { value, operator, createdAt } } = event
      const { web3: { utils, stakingContract } } = this.props

      const withdrawalDelay = await stakingContract.methods.stakeWithdrawalDelay().call()
      const availableAt = moment(createdAt * 1000).add(withdrawalDelay, 'seconds')
      const withdrawal = {
        'id': operator,
        'amount': displayAmount(value, 18, 3),
        'available': availableAt.isSameOrBefore(moment()),
        'availableAt': availableAt.format('MMMM Do YYYY, h:mm:ss a'),
      }
      const withdrawals = [...this.state.withdrawals, withdrawal]
<<<<<<< HEAD
      const withdrawalsTotal = new utils.BN(this.state.withdrawalsTotal).add(utils.toBN(value));
      const stakeBalance = utils.toBN(this.state.stakeBalance).sub(utils.toBN(value))
=======
      const withdrawalsTotal = new utils.BN(this.state.withdrawalsTotal).add(utils.toBN(value))
      const stakeBalance = this.state.stakeBalance.sub(utils.toBN(value))
>>>>>>> 8a0edbc7
      const operators = this.state.operators.filter(({ address }) => address !== operator)

      this.setState({
        stakeBalance,
        operators,
        withdrawals,
        withdrawalsTotal,
        shouldSubscribeToEvent: true,
      })
    }

    async getData() {
      const { web3: { token, stakingContract, grantContract, yourAddress, utils } } = this.props
      const { isOperator } = this.props
      if (!token.options.address || !stakingContract.options.address || !grantContract.options.address) {
        return
      }

      // Calculate delegated stake balances
      let stakeBalance = new utils.BN(isOperator ? await stakingContract.methods.balanceOf(yourAddress).call(): 0)
      const operatorsAddresses = await stakingContract.methods.operatorsOf(yourAddress).call()
      const operators = []

      for (let i = 0; i < operatorsAddresses.length; i++) {
        const balance = new utils.BN(await stakingContract.methods.balanceOf(operatorsAddresses[i]).call())
        if (!balance.isZero()) {
          const operator = {
            'address': operatorsAddresses[i],
            'amount': balance.toString(),
          }
          operators.push(operator)
          stakeBalance = balance.add(stakeBalance)
        }
      }

      // Unstake withdrawals
      const withdrawalsByOperator = isOperator ? [yourAddress] : operatorsAddresses

      const withdrawalDelay = await stakingContract.methods.stakeWithdrawalDelay().call()
      const withdrawals = []
      let withdrawalsTotal = new utils.BN(0)

      for (let i=0; i < withdrawalsByOperator.length; i++) {
        const withdrawal = await stakingContract.methods.getWithdrawal(withdrawalsByOperator[i]).call()
        if (withdrawal.amount > 0) {
          withdrawalsTotal = withdrawalsTotal.add(new utils.BN(withdrawal.amount))

          const availableAt = moment(withdrawal.createdAt * 1000).add(withdrawalDelay, 'seconds')
          let available = false
          const now = moment()
          if (availableAt.isSameOrBefore(now)) {
            available = true
          }

          withdrawals.push({
            'id': withdrawalsByOperator[i],
            'amount': displayAmount(withdrawal.amount, 18, 3),
            'available': available,
            'availableAt': availableAt.format('MMMM Do YYYY, h:mm:ss a'),
          },
          )
        }
      }

      this.setState({
        operators,
        stakeBalance,
        withdrawals,
        withdrawalsTotal,
        beneficiaryAddress: await this.getBeneficiaryAddress(),
      })
    }

    getChartData = () => {
      const { stakeBalance, withdrawalsTotal } = this.state
      const { isOperator, tokenBalance, grantBalance } = this.props
      return isOperator ?
        {
          labels: [
            'Delegated stake',
            'Pending unstake',
          ],
          datasets: [{
            data: [displayAmount(stakeBalance, 18, 3), displayAmount(withdrawalsTotal, 18, 3)],
            backgroundColor: [
              colors.nandor,
              colors.turquoise,
            ],
          }],
        } :
        {
          labels: [
            'Tokens',
            'Delegated stake',
            'Pending unstake',
            'Token grants',
          ],
          datasets: [{
            data: [displayAmount(tokenBalance, 18, 3), displayAmount(stakeBalance, 18, 3), displayAmount(withdrawalsTotal, 18, 3), displayAmount(grantBalance, 18, 3)],
            backgroundColor: [
              colors.nandor,
              colors.turquoise,
              colors.lochinvar,
              colors.goldenTainoi,
            ],
          }],
        }
    }

    renderChart = () => {
      const { web3: { utils } } = this.props
      const chartData = this.getChartData()
      const shouldRenderChart = chartData.datasets[0].data.some((value) => !utils.toBN(formatAmount(value || 0, 18)).isZero())

      return ( shouldRenderChart ?
        <Pie dataKey="name" data={chartData} options={this.state.chartOptions} /> :
        <div className="alert alert-info m-5" role="alert">It looks like You don&apos;t have any tokens or delegated stake.</div>
      )
    }

    getBeneficiaryAddress = async () => {
      const { web3: { utils, stakingContract, yourAddress }, isOperator } = this.props
      const beneficiaryAddress = isOperator ? await stakingContract.methods.magpieOf(yourAddress).call() : ''
      return beneficiaryAddress && utils.toChecksumAddress(beneficiaryAddress)
    }

    render() {
      const { operators, withdrawals, withdrawalsTotal, stakeBalance, beneficiaryAddress } = this.state
      const { web3, isOperator, isOperatorOfStakedTokenGrant, tokenBalance, grantBalance, grantStakeBalance } = this.props
      return (
        <>
              {isOperator ?
                <Row className="overview">
                  <Col xs={12} md={6}>
                    {this.renderChart()}
                  </Col>
                  <Col xs={12} md={6}>
                    <Table className="small table-sm" striped bordered condensed>
                      <tbody>
                        <TableRow title="Your wallet address">
                          { web3.yourAddress }
                        </TableRow>
                        <TableRow title="Beneficiary address">
                          { beneficiaryAddress }
                        </TableRow>
                        <TableRow title="Tokens">
                          { displayAmount(tokenBalance, 18, 3) }
                        </TableRow>
                        <TableRow title="Staked">
                          { displayAmount(stakeBalance, 18, 3) }
                        </TableRow>
                        <TableRow title="Pending unstake">
                          { displayAmount(withdrawalsTotal, 18, 3) }
                        </TableRow>
                      </tbody>
                    </Table>
                    {!isOperatorOfStakedTokenGrant
                      ? <StakingForm btnText="Unstake" action="unstake" />
                      :
                      <div>
                        <StakingForm btnText="Unstake" action="unstake" />
                        <small>You can only unstake full amount. Partial unstake amounts are not yet supported.</small>
                      </div>
                    }
                  </Col>
                </Row>:
                <Row className="overview">
                  <Col xs={12} md={6}>
                    {this.renderChart()}
                  </Col>
                  <Col xs={12} md={6}>
                    <Table className="small table-sm" striped bordered condensed>
                      <tbody>
                        <TableRow title="Your wallet address">
                          { web3.yourAddress }
                        </TableRow>
                        <TableRow title="Tokens">
                          { displayAmount(tokenBalance, 18, 3) }
                        </TableRow>
                        <TableRow title="Staked">
                          { displayAmount(stakeBalance, 18, 3) }
                        </TableRow>
                        <TableRow title="Pending unstake">
                          { displayAmount(withdrawalsTotal, 18, 3) }
                        </TableRow>
                        <TableRow title="Token Grants">
                          { displayAmount(grantBalance, 18, 3) }
                        </TableRow>
                        <TableRow title="Staked Token Grants">
                          { grantStakeBalance }
                        </TableRow>
                      </tbody>
                    </Table>
                  </Col>
                </Row>
              }
              <Row>
                {!isOperator &&
                  <Col sm={12}>
                    <h4>Delegated Stake</h4>
                    <StakingTable data={operators}/>
                  </Col>
                }
                <Col sm={12}>
                  <h4>Pending unstake</h4>
                  <WithdrawalsTable data={withdrawals}/>
                </Col>
              </Row>
        </>
      )
    }
};

export default withWeb3Context(withContractsDataContext(OverviewTab))<|MERGE_RESOLUTION|>--- conflicted
+++ resolved
@@ -12,25 +12,8 @@
 import { withContractsDataContext } from './ContractsDataContextProvider'
 
 class OverviewTab extends React.Component {
-<<<<<<< HEAD
-
   initiatedUnstakeEvent = null
 
-    constructor(props) {
-        super(props);
-        this.state = {
-          operators: [],
-          stakeBalance: 0,
-          withdrawals: [],
-          withdrawalsTotal: 0,
-          beneficiaryAddress: '',
-          chartOptions: {
-            legend: {
-                position: 'right'
-              }
-          },
-        }
-=======
   constructor(props) {
     super(props)
     this.state = {
@@ -44,38 +27,23 @@
           position: 'right',
         },
       },
-      shouldSubscribeToEvent: true,
->>>>>>> 8a0edbc7
-    }
-  }
-
-<<<<<<< HEAD
-    componentWillUnmount() {
-      if(this.initiatedUnstakeEvent && typeof this.initiatedUnstakeEvent.unsubscribe === 'function')
-        this.initiatedUnstakeEvent.unsubscribe()
-    }
-
-    componentDidMount() {
-        this.getData();
-        this.subscribeToEvent()
-    }
-
-    componentDidUpdate(prevProps) {
-        if(prevProps.web3.yourAddress !== this.props.web3.yourAddress)
-          this.getData();
-=======
+    }
+  }
+
+  componentWillUnmount() {
+    if (this.initiatedUnstakeEvent && typeof this.initiatedUnstakeEvent.unsubscribe === 'function') {
+      this.initiatedUnstakeEvent.unsubscribe()
+    }
+  }
+
   componentDidMount() {
     this.getData()
     this.subscribeToEvent()
   }
 
-  componentDidUpdate(prevProps, prevState) {
+  componentDidUpdate(prevProps) {
     if (prevProps.web3.yourAddress !== this.props.web3.yourAddress) {
       this.getData()
-    }
-    if (!prevState.shouldSubscribeToEvent && this.state.shouldSubscribeToEvent) {
-      this.subscribeToEvent()
->>>>>>> 8a0edbc7
     }
   }
 
@@ -98,13 +66,8 @@
         'availableAt': availableAt.format('MMMM Do YYYY, h:mm:ss a'),
       }
       const withdrawals = [...this.state.withdrawals, withdrawal]
-<<<<<<< HEAD
-      const withdrawalsTotal = new utils.BN(this.state.withdrawalsTotal).add(utils.toBN(value));
-      const stakeBalance = utils.toBN(this.state.stakeBalance).sub(utils.toBN(value))
-=======
       const withdrawalsTotal = new utils.BN(this.state.withdrawalsTotal).add(utils.toBN(value))
       const stakeBalance = this.state.stakeBalance.sub(utils.toBN(value))
->>>>>>> 8a0edbc7
       const operators = this.state.operators.filter(({ address }) => address !== operator)
 
       this.setState({
