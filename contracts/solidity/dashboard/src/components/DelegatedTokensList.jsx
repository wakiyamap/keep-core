--- conflicted
+++ resolved
@@ -45,23 +45,18 @@
   const delegationStatus = delegation.isInInitializationPeriod ? PENDING_STATUS : COMPLETE_STATUS
 
   return (
-<<<<<<< HEAD
     <li className="flex row center space-between text-grey-70" style={{ marginBottom: `0.5rem` }}>
-      <div className="flex-1">{delegation.createdAt}</div>
-=======
-    <li className="flex flex-row text-darker-grey flex-row-center flex-row-space-between" style={{ marginBottom: `0.8rem` }}>
-      <div className="flex-1">{displayAmount(delegation.amount)} KEEP</div>
-      <div className="flex flex-1 flex-column">
+      <h5 className="flex-1 text-grey-50">{displayAmount(delegation.amount)} KEEP</h5>
+      <div className="flex flex-1 column">
         <StatusBadge
           status={BADGE_STATUS[delegationStatus]}
           className="self-start"
           text={delegationStatus.toLowerCase()}
         />
-        <div className="text-smaller text-darker-grey">
+        <div className="text-smaller text-grey-70">
           {getAvailableAtBlock(delegation.initializationOverAt, delegationStatus)}
         </div>
       </div>
->>>>>>> cda5face
       <div className="flex-1"><AddressShortcut address={delegation.beneficiary} /></div>
       <div className="flex-1"><AddressShortcut address={delegation.operatorAddress} /></div>
       <div className="flex-1"><AddressShortcut address={delegation.authorizerAddress} /></div>
