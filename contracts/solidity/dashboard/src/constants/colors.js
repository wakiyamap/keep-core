--- conflicted
+++ resolved
@@ -1,12 +1,9 @@
 export const colors = {
   primary: '#48dbb4',
-<<<<<<< HEAD
   secondary: '#7850CD',
-=======
   success: '#118263',
   error: '#b70a0a',
   disabled: '#818181',
->>>>>>> 9cfca56a
   brown: '#AC6E16',
   black: '#0A0806',
   grey: '#C4C4C4',
