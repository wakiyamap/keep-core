repos:
<<<<<<< HEAD
  - repo: https://github.com/keep-network/pre-commit-golang.git
    rev: 4cc73f21101f9da1208719b02bbbe0a4c491497e
    hooks:
      - id: go-imports
      - id: go-vet
      - id: go-lint
  - repo: https://github.com/keep-network/pre-commit-hooks.git
    rev: 63e729f
    hooks:
      - id: check-added-large-files
  - repo: local
    hooks:
      - id: solium
        name: Solidity linter
        language: node
        entry: solium
        files: '\.sol$'
        args:
          - --dir=contracts/solidity/contracts/
          - --config=contracts/solidity/.soliumrc.json
        additional_dependencies:
          - ethlint@1.2.3
  - repo: https://github.com/prettier/prettier
    rev: "master" # Use the sha or tag you want to point at
    hooks:
      - id: prettier
        files: '\.js$'
=======
 - repo: https://github.com/keep-network/pre-commit-golang.git
   rev: 4cc73f21101f9da1208719b02bbbe0a4c491497e
   hooks:
    - id: go-imports
    - id: go-vet
    - id: go-lint
 - repo: https://github.com/keep-network/pre-commit-hooks.git
   rev: 63e729f
   hooks:
    - id: check-added-large-files
 - repo: local
   hooks:
    - id: solium
      name: Solidity linter
      language: node
      entry: solium
      files: '\.sol$'
      args:
      - --dir=solidity/contracts/
      - --config=solidity/.soliumrc.json
      additional_dependencies:
      - ethlint@1.2.3
>>>>>>> 1f3b74ff
<|MERGE_RESOLUTION|>--- conflicted
+++ resolved
@@ -1,33 +1,4 @@
 repos:
-<<<<<<< HEAD
-  - repo: https://github.com/keep-network/pre-commit-golang.git
-    rev: 4cc73f21101f9da1208719b02bbbe0a4c491497e
-    hooks:
-      - id: go-imports
-      - id: go-vet
-      - id: go-lint
-  - repo: https://github.com/keep-network/pre-commit-hooks.git
-    rev: 63e729f
-    hooks:
-      - id: check-added-large-files
-  - repo: local
-    hooks:
-      - id: solium
-        name: Solidity linter
-        language: node
-        entry: solium
-        files: '\.sol$'
-        args:
-          - --dir=contracts/solidity/contracts/
-          - --config=contracts/solidity/.soliumrc.json
-        additional_dependencies:
-          - ethlint@1.2.3
-  - repo: https://github.com/prettier/prettier
-    rev: "master" # Use the sha or tag you want to point at
-    hooks:
-      - id: prettier
-        files: '\.js$'
-=======
  - repo: https://github.com/keep-network/pre-commit-golang.git
    rev: 4cc73f21101f9da1208719b02bbbe0a4c491497e
    hooks:
@@ -50,4 +21,8 @@
       - --config=solidity/.soliumrc.json
       additional_dependencies:
       - ethlint@1.2.3
->>>>>>> 1f3b74ff
+  - repo: https://github.com/prettier/prettier
+    rev: "master" # Use the sha or tag you want to point at
+    hooks:
+      - id: prettier
+        files: '\.js$'