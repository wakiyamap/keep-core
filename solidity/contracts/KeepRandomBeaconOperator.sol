pragma solidity ^0.5.4;

import "openzeppelin-solidity/contracts/math/SafeMath.sol";
import "openzeppelin-solidity/contracts/utils/ReentrancyGuard.sol";
import "./TokenStaking.sol";
import "./cryptography/BLS.sol";
import "./utils/AddressArrayUtils.sol";
import "./utils/PercentUtils.sol";
import "./libraries/operator/GroupSelection.sol";
import "./libraries/operator/Groups.sol";
import "./libraries/operator/DKGResultVerification.sol";
import "./libraries/operator/Reimbursements.sol";

interface ServiceContract {
    function entryCreated(uint256 requestId, bytes calldata entry, address payable submitter) external;
    function fundRequestSubsidyFeePool() external payable;
    function fundDkgFeePool() external payable;
}

/**
 * @title KeepRandomBeaconOperator
 * @dev Keep client facing contract for random beacon security-critical operations.
 * Handles group creation and expiration, BLS signature verification and incentives.
 * The contract is not upgradeable. New functionality can be implemented by deploying
 * new versions following Keep client update and re-authorization by the stakers.
 */
contract KeepRandomBeaconOperator is ReentrancyGuard {
    using SafeMath for uint256;
    using PercentUtils for uint256;
    using AddressArrayUtils for address[];
    using GroupSelection for GroupSelection.Storage;
    using Groups for Groups.Storage;
    using DKGResultVerification for DKGResultVerification.Storage;

    event OnGroupRegistered(bytes groupPubKey);

    event DkgResultSubmittedEvent(
        uint256 memberIndex,
        bytes groupPubKey,
        bytes misbehaved
    );

    event RelayEntryRequested(bytes previousEntry, bytes groupPublicKey);
    event RelayEntrySubmitted();

    event GroupSelectionStarted(uint256 newEntry);

    event GroupMemberRewardsWithdrawn(address indexed beneficiary, address operator, uint256 amount, uint256 groupIndex);

    event RelayEntryTimeoutReported(uint256 indexed groupIndex);

    event UnauthorizedSigningReported(uint256 indexed groupIndex);

    GroupSelection.Storage groupSelection;
    Groups.Storage groups;
    DKGResultVerification.Storage dkgResultVerification;

    // Contract owner.
    address internal owner;

    address[] internal serviceContracts;

    // TODO: replace with a secure authorization protocol (addressed in RFC 11).
    TokenStaking internal stakingContract;

    // Each signing group member reward expressed in wei.
    uint256 public groupMemberBaseReward = 145*1e11; // 14500 Gwei, 10% of operational cost

    // Gas price ceiling value used to calculate the gas price for reimbursement
    // next to the actual gas price from the transaction. We use gas price
    // ceiling to defend against malicious miner-submitters who can manipulate
    // transaction gas price.
    uint256 public gasPriceCeiling = 30*1e9; // (30 Gwei = 30 * 10^9 wei)

    // Size of a group in the threshold relay.
    uint256 public groupSize = 64;

    // Minimum number of group members needed to interact according to the
    // protocol to produce a relay entry.
    uint256 public groupThreshold = 33;

    // Time in blocks after which the next group member is eligible
    // to submit the result.
    uint256 public resultPublicationBlockStep = 3;

    // Time in blocks it takes off-chain cluster to generate a new relay entry
    // and be ready to submit it to the chain.
    uint256 public relayEntryGenerationTime = (1+3);

    // Timeout in blocks for a relay entry to appear on the chain. Blocks are
    // counted from the moment relay request occur.
    //
    // Timeout is never shorter than the time needed by clients to generate
    // relay entry and the time it takes for the last group member to become
    // eligible to submit the result plus at least one block to submit it.
    uint256 public relayEntryTimeout = relayEntryGenerationTime.add(groupSize.mul(resultPublicationBlockStep));

    // Gas required to verify BLS signature and produce successful relay
    // entry. Excludes callback and DKG gas. The worst case (most expensive)
    // scenario.
    uint256 public entryVerificationGasEstimate = 280000;

    // Gas required to submit DKG result. Excludes initiation of group selection.
    uint256 public dkgGasEstimate = 1740000;

    // Gas required to trigger DKG (starting group selection).
    uint256 public groupSelectionGasEstimate = 200000;

    // Reimbursement for the submitter of the DKG result. This value is set when
    // a new DKG request comes to the operator contract.
    //
    // When submitting DKG result, the submitter is reimbursed with the actual cost
    // and some part of the fee stored in this field may be returned to the service
    // contract.
    uint256 public dkgSubmitterReimbursementFee;

    uint256 internal currentEntryStartBlock;

    // Seed value used for the genesis group selection.
    // https://www.wolframalpha.com/input/?i=pi+to+78+digits
    uint256 internal constant _genesisGroupSeed = 31415926535897932384626433832795028841971693993751058209749445923078164062862;

    // Service contract that triggered current group selection.
    ServiceContract internal groupSelectionStarterContract;

    struct SigningRequest {
        uint256 relayRequestId;
        uint256 entryVerificationAndProfitFee;
        uint256 callbackFee;
        uint256 groupIndex;
        bytes previousEntry;
        address serviceContract;
    }
    SigningRequest internal signingRequest;


    /**
     * @dev Triggers the first group selection. Genesis can be called only when
     * there are no groups on the operator contract.
     */
    function genesis() public payable {
        require(numberOfGroups() == 0, "Groups exist");
        // Set latest added service contract as a group selection starter to receive any DKG fee surplus.
        groupSelectionStarterContract = ServiceContract(serviceContracts[serviceContracts.length.sub(1)]);
        startGroupSelection(_genesisGroupSeed, msg.value);
    }

    /**
     * @dev Throws if called by any account other than the owner.
     */
    modifier onlyOwner() {
        require(owner == msg.sender, "Caller is not the owner");
        _;
    }

    /**
     * @dev Checks if sender is authorized.
     */
    modifier onlyServiceContract() {
        require(
            serviceContracts.contains(msg.sender),
            "Caller is not an authorized contract"
        );
        _;
    }

    constructor(address _serviceContract, address _stakingContract) public {
        owner = msg.sender;

        serviceContracts.push(_serviceContract);
        stakingContract = TokenStaking(_stakingContract);

        groups.stakingContract = TokenStaking(_stakingContract);
        groups.groupActiveTime = TokenStaking(_stakingContract).undelegationPeriod();

        groupSelection.ticketSubmissionRoundDuration = 6;
        groupSelection.groupSize = groupSize;

        dkgResultVerification.timeDKG = 5*(1+5) + 2*(1+10);
        dkgResultVerification.resultPublicationBlockStep = resultPublicationBlockStep;
        dkgResultVerification.groupSize = groupSize;
        // TODO: For now, the required number of signatures is equal to group
        // threshold. This should be updated to keep a safety margin for
        // participants misbehaving during signing.
        dkgResultVerification.signatureThreshold = groupThreshold;
    }

    /**
     * @dev Adds service contract
     * @param serviceContract Address of the service contract.
     */
    function addServiceContract(address serviceContract) public onlyOwner {
        serviceContracts.push(serviceContract);
    }

    /**
     * @dev Removes service contract
     * @param serviceContract Address of the service contract.
     */
    function removeServiceContract(address serviceContract) public onlyOwner {
        serviceContracts.removeAddress(serviceContract);
    }

    /**
     * @dev Triggers the selection process of a new candidate group.
     * @param _newEntry New random beacon value that stakers will use to
     * generate their tickets.
     * @param submitter Operator of this contract.
     */
    function createGroup(uint256 _newEntry, address payable submitter) public payable onlyServiceContract {
        uint256 groupSelectionStartFee = groupSelectionGasEstimate.mul(gasPriceCeiling);

        groupSelectionStarterContract = ServiceContract(msg.sender);
        startGroupSelection(_newEntry, msg.value.sub(groupSelectionStartFee));

        // reimbursing a submitter that triggered group selection
        (bool success, ) = stakingContract.magpieOf(submitter).call.value(groupSelectionStartFee)("");
        require(success, "Failed reimbursing submitter for starting a group selection");
    }

    function startGroupSelection(uint256 _newEntry, uint256 _payment) internal {
        require(
            _payment >= gasPriceCeiling.mul(dkgGasEstimate),
            "Insufficient DKG fee"
        );

        require(isGroupSelectionPossible(), "Group selection in progress");

        // If previous group selection failed and there is reimbursement left
        // return it to the DKG fee pool.
        if (dkgSubmitterReimbursementFee > 0) {
            uint256 surplus = dkgSubmitterReimbursementFee;
            dkgSubmitterReimbursementFee = 0;
            ServiceContract(msg.sender).fundDkgFeePool.value(surplus)();
        }

<<<<<<< HEAD
        uint256 possibleOperatorsCount = stakingContract.possibleOperatorsCount();
        groupSelection.start(_newEntry, possibleOperatorsCount);
=======
        groupSelection.minimumStake = stakingContract.minimumStake();
        groupSelection.start(_newEntry);
>>>>>>> e8481fcd
        emit GroupSelectionStarted(_newEntry);
        dkgSubmitterReimbursementFee = _payment;
    }

    function isGroupSelectionPossible() public view returns (bool) {
        if (!groupSelection.inProgress) {
            return true;
        }

        // dkgTimeout is the time after key generation protocol is expected to
        // be complete plus the expected time to submit the result.
        uint256 dkgTimeout = groupSelection.ticketSubmissionStartBlock +
        groupSelection.ticketSubmissionTimeout +
        dkgResultVerification.timeDKG +
        groupSize * resultPublicationBlockStep;

        return block.number > dkgTimeout;
    }

    /**
     * @dev Submits ticket to request to participate in a new candidate group.
     * @param ticket Bytes representation of a ticket that holds the following:
     * - ticketValue: first 8 bytes of a result of keccak256 cryptography hash
     *   function on the combination of the group selection seed (previous
     *   beacon output), staker-specific value (address) and virtual staker index.
     * - stakerValue: a staker-specific value which is the address of the staker.
     * - virtualStakerIndex: 4-bytes number within a range of 1 to staker's weight;
     *   has to be unique for all tickets submitted by the given staker for the
     *   current candidate group selection.
     */
    function submitTicket(bytes32 ticket) public {
<<<<<<< HEAD
        uint256 stakingWeight = stakingContract.stakingWeight(msg.sender, address(this));
=======
        uint256 stakingWeight = stakingContract.eligibleStake(msg.sender, address(this)).div(groupSelection.minimumStake);
>>>>>>> e8481fcd
        groupSelection.submitTicket(ticket, stakingWeight);
    }

    /**
     * @dev Gets the timeout in blocks after which group candidate ticket
     * submission is finished. The value is valid only in the context
     * of last group selection.
     */
    function ticketSubmissionTimeout() public view returns (uint256) {
        return groupSelection.ticketSubmissionTimeout;
    }

    /**
     * @dev Gets the submitted group candidate tickets so far.
     */
    function submittedTickets() public view returns (uint64[] memory) {
        return groupSelection.tickets;
    }

    /**
     * @dev Gets selected participants in ascending order of their tickets.
     */
    function selectedParticipants() public view returns (address[] memory) {
        return groupSelection.selectedParticipants();
    }

    /**
     * @dev Submits result of DKG protocol. It is on-chain part of phase 14 of
     * the protocol.
     *
     * @param submitterMemberIndex Claimed submitter candidate group member index
     * @param groupPubKey Generated candidate group public key
     * @param misbehaved Bytes array of misbehaved (disqualified or inactive)
     * group members indexes in ascending order; Indexes reflect positions of
     * members in the group as outputted by the group selection protocol.
     * @param signatures Concatenation of signatures from members supporting the
     * result.
     * @param signingMembersIndexes Indices of members corresponding to each
     * signature.
     */
    function submitDkgResult(
        uint256 submitterMemberIndex,
        bytes memory groupPubKey,
        bytes memory misbehaved,
        bytes memory signatures,
        uint[] memory signingMembersIndexes
    ) public {
        address[] memory members = selectedParticipants();

        dkgResultVerification.verify(
            submitterMemberIndex,
            groupPubKey,
            misbehaved,
            signatures,
            signingMembersIndexes,
            members,
            groupSelection.ticketSubmissionStartBlock + groupSelection.ticketSubmissionTimeout
        );

        groups.setGroupMembers(groupPubKey, members, misbehaved);
        groups.addGroup(groupPubKey);
        reimburseDkgSubmitter();
        emit DkgResultSubmittedEvent(submitterMemberIndex, groupPubKey, misbehaved);
        groupSelection.stop();
    }

    /**
     * @dev Compare the reimbursement fee calculated based on the current transaction gas
     * price and the current price feed estimate with the DKG reimbursement fee calculated
     * and paid at the moment when the DKG was requested. If there is any surplus, it will
     * be returned to the DKG fee pool of the service contract which triggered the DKG.
     */
    function reimburseDkgSubmitter() internal {
        uint256 gasPrice = gasPriceCeiling;
        // We need to check if tx.gasprice is non-zero as a workaround to a bug
        // in go-ethereum:
        // https://github.com/ethereum/go-ethereum/pull/20189
        if (tx.gasprice > 0 && tx.gasprice < gasPriceCeiling) {
            gasPrice = tx.gasprice;
        }

        uint256 reimbursementFee = dkgGasEstimate.mul(gasPrice);
        address payable magpie = stakingContract.magpieOf(msg.sender);

        if (reimbursementFee < dkgSubmitterReimbursementFee) {
            uint256 surplus = dkgSubmitterReimbursementFee.sub(reimbursementFee);
            dkgSubmitterReimbursementFee = 0;
            // Reimburse submitter with actual DKG cost.
            magpie.call.value(reimbursementFee)("");

            // Return surplus to the contract that started DKG.
            groupSelectionStarterContract.fundDkgFeePool.value(surplus)();
        } else {
            // If submitter used higher gas price reimburse only dkgSubmitterReimbursementFee max.
            reimbursementFee = dkgSubmitterReimbursementFee;
            dkgSubmitterReimbursementFee = 0;
            magpie.call.value(reimbursementFee)("");
        }
    }

    /**
     * @dev Creates a request to generate a new relay entry, which will include a
     * random number (by signing the previous entry's random number).
     * @param requestId Request Id trackable by service contract
     * @param previousEntry Previous relay entry
     */
    function sign(
        uint256 requestId,
        bytes memory previousEntry
    ) public payable onlyServiceContract {
        uint256 entryVerificationAndProfitFee = groupProfitFee().add(
            entryVerificationFee()
        );
        require(
            msg.value >= entryVerificationAndProfitFee,
            "Insufficient new entry fee"
        );
        uint256 callbackFee = msg.value.sub(entryVerificationAndProfitFee);
        signRelayEntry(
            requestId, previousEntry, msg.sender,
            entryVerificationAndProfitFee, callbackFee
        );
    }

    function signRelayEntry(
        uint256 requestId,
        bytes memory previousEntry,
        address serviceContract,
        uint256 entryVerificationAndProfitFee,
        uint256 callbackFee
    ) internal {
        require(!isEntryInProgress() || hasEntryTimedOut(), "Beacon is busy");

        currentEntryStartBlock = block.number;

        uint256 groupIndex = groups.selectGroup(uint256(keccak256(previousEntry)));
        signingRequest = SigningRequest(
            requestId,
            entryVerificationAndProfitFee,
            callbackFee,
            groupIndex,
            previousEntry,
            serviceContract
        );

        bytes memory groupPubKey = groups.getGroupPublicKey(groupIndex);
        emit RelayEntryRequested(previousEntry, groupPubKey);
    }

    /**
     * @dev Creates a new relay entry and stores the associated data on the chain.
     * @param _groupSignature Group BLS signature over the concatenation of the
     * previous entry and seed.
     */
    function relayEntry(bytes memory _groupSignature) public nonReentrant {
        require(isEntryInProgress(), "Entry was submitted");
        require(!hasEntryTimedOut(), "Entry timed out");

        bytes memory groupPubKey = groups.getGroupPublicKey(signingRequest.groupIndex);

        require(
            BLS.verify(
                groupPubKey,
                signingRequest.previousEntry,
                _groupSignature
            ),
            "Invalid signature"
        );

        emit RelayEntrySubmitted();

        // Spend no more than groupSelectionGasEstimate + 40000 gas max
        // This will prevent relayEntry failure in case the service contract is compromised
        signingRequest.serviceContract.call.gas(groupSelectionGasEstimate.add(40000))(
            abi.encodeWithSignature(
                "entryCreated(uint256,bytes,address)",
                signingRequest.relayRequestId,
                _groupSignature,
                msg.sender
            )
        );

        if (signingRequest.callbackFee > 0) {
            executeCallback(signingRequest, uint256(keccak256(_groupSignature)));
        }

        (uint256 groupMemberReward, uint256 submitterReward, uint256 subsidy) = newEntryRewardsBreakdown();
        groups.addGroupMemberReward(groupPubKey, groupMemberReward);

        stakingContract.magpieOf(msg.sender).call.value(submitterReward)("");

        if (subsidy > 0) {
            signingRequest.serviceContract.call.gas(35000).value(subsidy)(abi.encodeWithSignature("fundRequestSubsidyFeePool()"));
        }

        currentEntryStartBlock = 0;
    }

    /**
     * @dev Executes customer specified callback for the relay entry request.
     * @param signingRequest Request data tracked internally by this contract.
     * @param entry The generated random number.
     */
    function executeCallback(SigningRequest memory signingRequest, uint256 entry) internal {
        uint256 callbackFee = signingRequest.callbackFee;

        // Make sure not to spend more than what was received from the service
        // contract for the callback
        uint256 gasLimit = callbackFee.div(gasPriceCeiling);

        bytes memory callbackReturnData;
        uint256 gasBeforeCallback = gasleft();
        (, callbackReturnData) = signingRequest.serviceContract.call.gas(
            gasLimit
        )(abi.encodeWithSignature(
            "executeCallback(uint256,uint256)",
            signingRequest.relayRequestId,
            entry
        ));
        uint256 gasAfterCallback = gasleft();
        uint256 gasSpent = gasBeforeCallback.sub(gasAfterCallback);

        Reimbursements.reimburseCallback(
            stakingContract,
            gasPriceCeiling,
            gasLimit,
            gasSpent,
            callbackFee,
            callbackReturnData
        );
    }

    /**
     * @dev Get rewards breakdown in wei for successful entry for the current signing request.
     */
    function newEntryRewardsBreakdown() internal view returns(uint256 groupMemberReward, uint256 submitterReward, uint256 subsidy) {
        uint256 decimals = 1e16; // Adding 16 decimals to perform float division.

        uint256 delayFactor = getDelayFactor();
        groupMemberReward = groupMemberBaseReward.mul(delayFactor).div(decimals);

        // delay penalty = base reward * (1 - delay factor)
        uint256 groupMemberDelayPenalty = groupMemberBaseReward.mul(decimals.sub(delayFactor));

        // The submitter reward consists of:
        // The callback gas expenditure (reimbursed by the service contract)
        // The entry verification fee to cover the cost of verifying the submission,
        // paid regardless of their gas expenditure
        // Submitter extra reward - 5% of the delay penalties of the entire group
        uint256 submitterExtraReward = groupMemberDelayPenalty.mul(groupSize).percent(5).div(decimals);
        uint256 entryVerificationFee = signingRequest.entryVerificationAndProfitFee.sub(groupProfitFee());
        submitterReward = entryVerificationFee.add(submitterExtraReward);

        // Rewards not paid out to the operators are paid out to requesters to subsidize new requests.
        subsidy = groupProfitFee().sub(groupMemberReward.mul(groupSize)).sub(submitterExtraReward);
    }

    /**
     * @dev Gets delay factor for rewards calculation.
     * @return Integer representing floating-point number with 16 decimals places.
     */
    function getDelayFactor() internal view returns(uint256 delayFactor) {
        uint256 decimals = 1e16; // Adding 16 decimals to perform float division.

        // T_deadline is the earliest block when no submissions are accepted
        // and an entry timed out. The last block the entry can be published in is
        //     currentEntryStartBlock + relayEntryTimeout
        // and submission are no longer accepted from block
        //     currentEntryStartBlock + relayEntryTimeout + 1.
        uint256 deadlineBlock = currentEntryStartBlock.add(relayEntryTimeout).add(1);

        // T_begin is the earliest block the result can be published in.
        // It takes relayEntryGenerationTime to generate a new entry, so it can
        // be published at block relayEntryGenerationTime + 1 the earliest.
        uint256 submissionStartBlock = currentEntryStartBlock.add(relayEntryGenerationTime).add(1);

        // Use submissionStartBlock block as entryReceivedBlock if entry submitted earlier than expected.
        uint256 entryReceivedBlock = block.number <= submissionStartBlock ? submissionStartBlock:block.number;

        // T_remaining = T_deadline - T_received
        uint256 remainingBlocks = deadlineBlock.sub(entryReceivedBlock);

        // T_deadline - T_begin
        uint256 submissionWindow = deadlineBlock.sub(submissionStartBlock);

        // delay factor = [ T_remaining / (T_deadline - T_begin)]^2
        //
        // Since we add 16 decimal places to perform float division, we do:
        // delay factor = [ T_temaining * decimals / (T_deadline - T_begin)]^2 / decimals =
        //    = [T_remaining / (T_deadline - T_begin) ]^2 * decimals
        delayFactor = ((remainingBlocks.mul(decimals).div(submissionWindow))**2).div(decimals);
    }

    /**
     * @dev Returns true if generation of a new relay entry is currently in
     * progress.
     */
    function isEntryInProgress() internal view returns (bool) {
        return currentEntryStartBlock != 0;
    }

    /**
     * @dev Returns true if the currently ongoing new relay entry generation
     * operation timed out. There is a certain timeout for a new relay entry
     * to be produced, see `relayEntryTimeout` value.
     */
    function hasEntryTimedOut() internal view returns (bool) {
        return currentEntryStartBlock != 0 && block.number > currentEntryStartBlock + relayEntryTimeout;
    }

    /**
     * @dev Function used to inform about the fact the currently ongoing
     * new relay entry generation operation timed out. As a result, the group
     * which was supposed to produce a new relay entry is immediately
     * terminated and a new group is selected to produce a new relay entry.
     * All members of the group are punished by seizing minimum stake of
     * their tokens. The submitter of the transaction is rewarded with a
     * tattletale reward which is limited to min(1, 20 / group_size) of the
     * maximum tattletale reward.
     */
    function reportRelayEntryTimeout() public {
        require(hasEntryTimedOut(), "Entry did not time out");

        uint256 minimumStake = stakingContract.minimumStake();
        groups.reportRelayEntryTimeout(signingRequest.groupIndex, groupSize, minimumStake);

        // We could terminate the last active group. If that's the case,
        // do not try to execute signing again because there is no group
        // which can handle it.
        if (numberOfGroups() > 0) {
            signRelayEntry(
                signingRequest.relayRequestId,
                signingRequest.previousEntry,
                signingRequest.serviceContract,
                signingRequest.entryVerificationAndProfitFee,
                signingRequest.callbackFee
            );
        }

        emit RelayEntryTimeoutReported(signingRequest.groupIndex);
    }

    /**
     * @dev Gets group profit fee expressed in wei.
     */
    function groupProfitFee() public view returns(uint256) {
        return groupMemberBaseReward.mul(groupSize);
    }

    /**
     * @dev Checks if the specified account has enough active stake to become
     * network operator and that this contract has been authorized for potential
     * slashing.
     *
     * Having the required minimum of active stake makes the operator eligible
     * to join the network. If the active stake is not currently undelegating,
     * operator is also eligible for work selection.
     *
     * @param staker Staker's address
     * @return True if has enough active stake to participate in the network,
     * false otherwise.
     */
    function hasMinimumStake(address staker) public view returns(bool) {
        return stakingContract.hasMinimumStake(staker, address(this));
    }

    /**
     * @dev Checks if group with the given public key is registered.
     */
    function isGroupRegistered(bytes memory groupPubKey) public view returns(bool) {
        return groups.isGroupRegistered(groupPubKey);
    }

    /**
     * @dev Checks if a group with the given public key is a stale group.
     * Stale group is an expired group which is no longer performing any
     * operations. It is important to understand that an expired group may
     * still perform some operations for which it was selected when it was still
     * active. We consider a group to be stale when it's expired and when its
     * expiration time and potentially executed operation timeout are both in
     * the past.
     */
    function isStaleGroup(bytes memory groupPubKey) public view returns(bool) {
        return groups.isStaleGroup(groupPubKey);
    }

    /**
     * @dev Gets the number of active groups. Expired and terminated groups are
     * not counted as active.
     */
    function numberOfGroups() public view returns(uint256) {
        return groups.numberOfGroups();
    }

    /**
     * @dev Returns accumulated group member rewards for provided group.
     */
    function getGroupMemberRewards(bytes memory groupPubKey) public view returns (uint256) {
        return groups.groupMemberRewards[groupPubKey];
    }

    /**
     * @dev Gets all indices in the provided group for a member.
     */
    function getGroupMemberIndices(bytes memory groupPubKey, address member) public view returns (uint256[] memory indices) {
        return groups.getGroupMemberIndices(groupPubKey, member);
    }

    /**
     * @dev Withdraws accumulated group member rewards for operator
     * using the provided group index and member indices. Once the
     * accumulated reward is withdrawn from the selected group, member is
     * removed from it. Rewards can be withdrawn only from stale group.
     * @param operator Operator address.
     * @param groupIndex Group index.
     * @param groupMemberIndices Array of member indices for the group member.
     */
    function withdrawGroupMemberRewards(address operator, uint256 groupIndex, uint256[] memory groupMemberIndices) public nonReentrant {
        uint256 accumulatedRewards = groups.withdrawFromGroup(operator, groupIndex, groupMemberIndices);
        (bool success, ) = stakingContract.magpieOf(operator).call.value(accumulatedRewards)("");
        if (success) {
            emit GroupMemberRewardsWithdrawn(stakingContract.magpieOf(operator), operator, accumulatedRewards, groupIndex);
        }
    }

    /**
    * @dev Gets the index of the first active group.
    */
    function getFirstActiveGroupIndex() public view returns (uint256) {
        return groups.expiredGroupOffset;
    }

    /**
    * @dev Gets group public key.
    */
    function getGroupPublicKey(uint256 groupIndex) public view returns (bytes memory) {
        return groups.getGroupPublicKey(groupIndex);
    }

    /**
     * @dev Returns fee for entry verification in wei. Does not include group
     * profit fee, DKG contribution or callback fee.
     */
    function entryVerificationFee() public view returns (uint256) {
        return entryVerificationGasEstimate.mul(gasPriceCeiling);
    }

    /**
     * @dev Returns fee for group creation in wei. Includes the cost of DKG
     * and the cost of triggering group selection.
     */
    function groupCreationFee() public view returns (uint256) {
        return dkgGasEstimate.add(groupSelectionGasEstimate).mul(gasPriceCeiling);
    }

    /**
     * @dev Returns members of the given group by group public key.
     */
    function getGroupMembers(bytes memory groupPubKey) public view returns (address[] memory members) {
        return groups.getGroupMembers(groupPubKey);
    }

    /**
     * @dev Reports unauthorized signing for the provided group. Must provide
     * a valid signature of the tattletale address as a message. Successful signature
     * verification means the private key has been leaked and all group members
     * should be punished by seizing their tokens. The submitter of this proof is
     * rewarded with 5% of the total seized amount scaled by the reward adjustment
     * parameter and the rest 95% is burned.
     */
    function reportUnauthorizedSigning(
        uint256 groupIndex,
        bytes memory signedMsgSender
    ) public {
        uint256 minimumStake = stakingContract.minimumStake();
        groups.reportUnauthorizedSigning(groupIndex, signedMsgSender, minimumStake);
        emit UnauthorizedSigningReported(groupIndex);
    }
}<|MERGE_RESOLUTION|>--- conflicted
+++ resolved
@@ -234,13 +234,8 @@
             ServiceContract(msg.sender).fundDkgFeePool.value(surplus)();
         }
 
-<<<<<<< HEAD
-        uint256 possibleOperatorsCount = stakingContract.possibleOperatorsCount();
-        groupSelection.start(_newEntry, possibleOperatorsCount);
-=======
         groupSelection.minimumStake = stakingContract.minimumStake();
         groupSelection.start(_newEntry);
->>>>>>> e8481fcd
         emit GroupSelectionStarted(_newEntry);
         dkgSubmitterReimbursementFee = _payment;
     }
@@ -272,11 +267,7 @@
      *   current candidate group selection.
      */
     function submitTicket(bytes32 ticket) public {
-<<<<<<< HEAD
-        uint256 stakingWeight = stakingContract.stakingWeight(msg.sender, address(this));
-=======
         uint256 stakingWeight = stakingContract.eligibleStake(msg.sender, address(this)).div(groupSelection.minimumStake);
->>>>>>> e8481fcd
         groupSelection.submitTicket(ticket, stakingWeight);
     }
 
