--- conflicted
+++ resolved
@@ -1,91 +1,6 @@
 import { add, sub, gte } from "../utils/arithmetics.utils"
 import { findIndexAndObject, compareEthAddresses } from "../utils/array.utils"
 
-<<<<<<< HEAD
-export const REFRESH_KEEP_TOKEN_BALANCE = 'REFRESH_KEEP_TOKEN_BALANCE'
-export const REFRESH_GRANT_TOKEN_BALANCE = 'REFRESH_GRANT_TOKEN_BALANCE'
-export const UPDATE_OWNED_UNDELEGATIONS_TOKEN_BALANCE = 'UPDATE_OWNED_UNDELEGATIONS_BALANCE'
-export const UPDATE_OWNED_DELEGATED_TOKENS_BALANCE = 'UPDATE_OWNED_DELEGATED_TOKENS_BALANCE'
-export const ADD_DELEGATION = 'ADD_DELEGATION'
-export const REMOVE_DELEGATION = 'REMOVE_DELEGATION'
-export const ADD_UNDELEGATION = 'ADD_UNDELEGATION'
-export const REMOVE_UNDELEGATION = 'REMOVE_UNDELEGATION'
-export const GRANT_STAKED = 'GRANT_STAKED'
-export const GRANT_WITHDRAWN = 'GRANT_WITHDRAWN'
-export const SET_STATE = 'SET_STATE'
-export const SET_SELECTED_GRANT = 'SET_SELECTED_GRANT'
-export const SET_TOKENS_CONTEXT = 'SET_TOKENS_CONTEXT'
-
-const tokensPageReducer = (state, action) => {
-  switch (action.type) {
-  case SET_STATE:
-    return {
-      ...state,
-      ...action.payload,
-    }
-  case REFRESH_KEEP_TOKEN_BALANCE:
-    return {
-      ...state,
-      keepTokenBalance: action.payload,
-    }
-  case REFRESH_GRANT_TOKEN_BALANCE:
-    return {
-      ...state,
-      grantTokenBalance: action.payload,
-    }
-  case UPDATE_OWNED_UNDELEGATIONS_TOKEN_BALANCE:
-    return {
-      ...state,
-      ownedTokensUndelegationsBalance: action.payload.operation(state.ownedTokensUndelegationsBalance, action.payload.value),
-    }
-  case UPDATE_OWNED_DELEGATED_TOKENS_BALANCE:
-    return {
-      ...state,
-      ownedTokensDelegationsBalance: action.payload.operation(state.ownedTokensDelegationsBalance, action.payload.value),
-    }
-  case ADD_DELEGATION:
-    return {
-      ...state,
-      delegations: [action.payload, ...state.delegations],
-    }
-  case REMOVE_DELEGATION:
-    return {
-      ...state,
-      delegations: removeFromDelegationOrUndelegation([...state.delegations], action.payload),
-    }
-  case ADD_UNDELEGATION:
-    return {
-      ...state,
-      undelegations: [action.payload, ...state.undelegations],
-    }
-  case REMOVE_UNDELEGATION:
-    return {
-      ...state,
-      undelegations: removeFromDelegationOrUndelegation([...state.undelegations], action.payload),
-    }
-  case GRANT_STAKED:
-    return {
-      ...state,
-      grants: grantStaked([...state.grants], action.payload),
-    }
-  case GRANT_WITHDRAWN:
-    return {
-      ...state,
-      grants: grantWithdrawn([...state.grants], action.payload),
-    }
-  case SET_SELECTED_GRANT:
-    return {
-      ...state,
-      selectedGrant: action.payload
-    }
-  case SET_TOKENS_CONTEXT:
-    return {
-      ...state,
-      tokensContext: action.payload
-    }
-  default:
-    return { ...state }
-=======
 export const REFRESH_KEEP_TOKEN_BALANCE = "REFRESH_KEEP_TOKEN_BALANCE"
 export const REFRESH_GRANT_TOKEN_BALANCE = "REFRESH_GRANT_TOKEN_BALANCE"
 export const UPDATE_OWNED_UNDELEGATIONS_TOKEN_BALANCE =
@@ -99,6 +14,8 @@
 export const GRANT_STAKED = "GRANT_STAKED"
 export const GRANT_WITHDRAWN = "GRANT_WITHDRAWN"
 export const SET_STATE = "SET_STATE"
+export const SET_SELECTED_GRANT = "SET_SELECTED_GRANT"
+export const SET_TOKENS_CONTEXT = "SET_TOKENS_CONTEXT"
 
 const tokensPageReducer = (state, action) => {
   switch (action.type) {
@@ -169,9 +86,18 @@
         ...state,
         grants: grantWithdrawn([...state.grants], action.payload),
       }
+    case SET_SELECTED_GRANT:
+      return {
+        ...state,
+        selectedGrant: action.payload,
+      }
+    case SET_TOKENS_CONTEXT:
+      return {
+        ...state,
+        tokensContext: action.payload,
+      }
     default:
       return { ...state }
->>>>>>> 2d1e1ed9
   }
 }
 
