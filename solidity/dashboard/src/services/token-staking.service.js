--- conflicted
+++ resolved
@@ -12,7 +12,6 @@
     authorizerAddress,
     initializationPeriod,
   ] = await Promise.all([
-<<<<<<< HEAD
     contractService.makeCall(
       web3Context,
       TOKEN_STAKING_CONTRACT_NAME,
@@ -28,7 +27,7 @@
     contractService.makeCall(
       web3Context,
       TOKEN_STAKING_CONTRACT_NAME,
-      "magpieOf",
+      "beneficiaryOf",
       yourAddress
     ),
     contractService.makeCall(
@@ -42,13 +41,6 @@
       TOKEN_STAKING_CONTRACT_NAME,
       "initializationPeriod"
     ),
-=======
-    contractService.makeCall(web3Context, TOKEN_STAKING_CONTRACT_NAME, 'balanceOf', yourAddress),
-    contractService.makeCall(web3Context, TOKEN_STAKING_CONTRACT_NAME, 'ownerOf', yourAddress),
-    contractService.makeCall(web3Context, TOKEN_STAKING_CONTRACT_NAME, 'beneficiaryOf', yourAddress),
-    contractService.makeCall(web3Context, TOKEN_STAKING_CONTRACT_NAME, 'authorizerOf', yourAddress),
-    contractService.makeCall(web3Context, TOKEN_STAKING_CONTRACT_NAME, 'initializationPeriod'),
->>>>>>> 0424e615
   ])
 
   let isUndelegationFromGrant = true
