import { contractService } from "./contracts.service"
import web3Utils from "web3-utils"
import {
  TOKEN_STAKING_CONTRACT_NAME,
  TOKEN_GRANT_CONTRACT_NAME,
  KEEP_TOKEN_CONTRACT_NAME,
} from "../constants/constants"
import { sub, gt } from "../utils/arithmetics.utils"
import moment from "moment"

export const fetchTokensPageData = async (web3Context) => {
  const { yourAddress } = web3Context

  const [
    keepTokenBalance,
    grantTokenBalance,
    minimumStake,
    operatorsAddresses,
    undelegationPeriod,
    initializationPeriod,
  ] = await Promise.all([
    contractService.makeCall(
      web3Context,
      KEEP_TOKEN_CONTRACT_NAME,
      "balanceOf",
      yourAddress
    ),
    contractService.makeCall(
      web3Context,
      TOKEN_GRANT_CONTRACT_NAME,
      "balanceOf",
      yourAddress
    ),
    contractService.makeCall(
      web3Context,
      TOKEN_STAKING_CONTRACT_NAME,
      "minimumStake"
    ),
    contractService.makeCall(
      web3Context,
      TOKEN_STAKING_CONTRACT_NAME,
      "operatorsOf",
      yourAddress
    ),
    contractService.makeCall(
      web3Context,
      TOKEN_STAKING_CONTRACT_NAME,
      "undelegationPeriod"
    ),
    contractService.makeCall(
      web3Context,
      TOKEN_STAKING_CONTRACT_NAME,
      "initializationPeriod"
    ),
  ])
  const operatorsAddressesSet = new Set(operatorsAddresses)
  const granteeOperators = await contractService.makeCall(
    web3Context,
    TOKEN_GRANT_CONTRACT_NAME,
    "getGranteeOperators",
    yourAddress
  )
  const granteeOperatorsSet = new Set(granteeOperators)

  const [
    ownedDelegations,
    ownedUndelegations,
    tokenStakingBalance,
    pendingUndelegationBalance,
  ] = await getDelegations(
    operatorsAddressesSet,
    web3Context,
    initializationPeriod,
    undelegationPeriod
  )

  const [granteeDelegations, granteeUndelegations] = await getDelegations(
    granteeOperatorsSet,
    web3Context,
    initializationPeriod,
    undelegationPeriod,
    true
  )

  const delegations = [
    ...ownedDelegations,
    ...granteeDelegations,
  ].sort((a, b) => sub(b.createdAt, a.createdAt))
  const undelegations = [
    ...ownedUndelegations,
    ...granteeUndelegations,
  ].sort((a, b) => sub(b.undelegatedAt, a.undelegatedAt))

  return {
    delegations,
    undelegations,
    keepTokenBalance,
    grantTokenBalance,
    ownedTokensDelegationsBalance: tokenStakingBalance.toString(),
    ownedTokensUndelegationsBalance: pendingUndelegationBalance.toString(),
    minimumStake,
    initializationPeriod,
    undelegationPeriod,
  }
}

const getDelegations = async (
  operatorAddresses,
  web3Context,
  initializationPeriod,
  undelegationPeriod,
  isFromGrant = false
) => {
  let tokenStakingBalance = web3Utils.toBN(0)
  let pendingUndelegationBalance = web3Utils.toBN(0)
  const delegations = []
  const undelegations = []

  for (const operatorAddress of operatorAddresses) {
<<<<<<< HEAD
    const {
      createdAt,
      undelegatedAt,
      amount,
    } = await contractService.makeCall(web3Context, TOKEN_STAKING_CONTRACT_NAME, 'getDelegationInfo', operatorAddress)
    const beneficiary = await contractService.makeCall(web3Context, TOKEN_STAKING_CONTRACT_NAME, 'magpieOf', operatorAddress)
    const authorizerAddress = await contractService.makeCall(web3Context, TOKEN_STAKING_CONTRACT_NAME, 'authorizerOf', operatorAddress)
    
    let grantId
    if(isFromGrant){
      const grantStakeDetails = await contractService
        .makeCall(web3Context, TOKEN_GRANT_CONTRACT_NAME, 'getGrantStakeDetails', operatorAddress)
      grantId = grantStakeDetails
    }
=======
    const { createdAt, undelegatedAt, amount } = await contractService.makeCall(
      web3Context,
      TOKEN_STAKING_CONTRACT_NAME,
      "getDelegationInfo",
      operatorAddress
    )
    const beneficiary = await contractService.makeCall(
      web3Context,
      TOKEN_STAKING_CONTRACT_NAME,
      "beneficiaryOf",
      operatorAddress
    )
    const authorizerAddress = await contractService.makeCall(
      web3Context,
      TOKEN_STAKING_CONTRACT_NAME,
      "authorizerOf",
      operatorAddress
    )
>>>>>>> 2d1e1ed9

    const operatorData = {
      undelegatedAt,
      amount,
      beneficiary,
      operatorAddress,
      createdAt,
      authorizerAddress,
      isFromGrant,
      grantId
    }
    const balance = web3Utils.toBN(amount)

    if (!balance.isZero() && operatorData.undelegatedAt === "0") {
      const initializationOverAt = moment
        .unix(createdAt)
        .add(initializationPeriod, "seconds")
      operatorData.isInInitializationPeriod = moment().isSameOrBefore(
        initializationOverAt
      )
      operatorData.initializationOverAt = initializationOverAt
      delegations.push(operatorData)
      if (!isFromGrant) {
        tokenStakingBalance = tokenStakingBalance.add(balance)
      }
    }
    if (operatorData.undelegatedAt !== "0" && gt(amount, 0)) {
      operatorData.undelegationCompleteAt = moment
        .unix(undelegatedAt)
        .add(undelegationPeriod, "seconds")
      operatorData.canRecoverStake = operatorData.undelegationCompleteAt.isBefore(
        moment()
      )
      if (!isFromGrant) {
        pendingUndelegationBalance = pendingUndelegationBalance.add(balance)
      }
      undelegations.push(operatorData)
    }
  }

  return [
    delegations,
    undelegations,
    tokenStakingBalance,
    pendingUndelegationBalance,
  ]
}

const delegateStake = async (web3Context, data, onTransactionHashCallback) => {
  const {
    authorizerAddress,
    beneficiaryAddress,
    operatorAddress,
    stakeTokens,
    context,
    selectedGrant,
  } = data
  const amount = web3Utils
    .toBN(stakeTokens)
    .mul(web3Utils.toBN(10).pow(web3Utils.toBN(18)))
    .toString()
  const delegation =
    "0x" +
    Buffer.concat([
      Buffer.from(beneficiaryAddress.substr(2), "hex"),
      Buffer.from(operatorAddress.substr(2), "hex"),
      Buffer.from(authorizerAddress.substr(2), "hex"),
    ]).toString("hex")

  const { token, stakingContract, grantContract, yourAddress } = web3Context

  if (context === "owned") {
    await token.methods
      .approveAndCall(stakingContract.options.address, amount, delegation)
      .send({ from: yourAddress })
      .on("transactionHash", onTransactionHashCallback)
  } else if (context === "granted") {
    await grantContract.methods
      .stake(
        selectedGrant.id,
        stakingContract.options.address,
        amount,
        delegation
      )
      .send({ from: yourAddress })
      .on("transactionHash", onTransactionHashCallback)
  }
}

export const tokensPageService = {
  fetchTokensPageData,
  delegateStake,
}<|MERGE_RESOLUTION|>--- conflicted
+++ resolved
@@ -117,22 +117,6 @@
   const undelegations = []
 
   for (const operatorAddress of operatorAddresses) {
-<<<<<<< HEAD
-    const {
-      createdAt,
-      undelegatedAt,
-      amount,
-    } = await contractService.makeCall(web3Context, TOKEN_STAKING_CONTRACT_NAME, 'getDelegationInfo', operatorAddress)
-    const beneficiary = await contractService.makeCall(web3Context, TOKEN_STAKING_CONTRACT_NAME, 'magpieOf', operatorAddress)
-    const authorizerAddress = await contractService.makeCall(web3Context, TOKEN_STAKING_CONTRACT_NAME, 'authorizerOf', operatorAddress)
-    
-    let grantId
-    if(isFromGrant){
-      const grantStakeDetails = await contractService
-        .makeCall(web3Context, TOKEN_GRANT_CONTRACT_NAME, 'getGrantStakeDetails', operatorAddress)
-      grantId = grantStakeDetails
-    }
-=======
     const { createdAt, undelegatedAt, amount } = await contractService.makeCall(
       web3Context,
       TOKEN_STAKING_CONTRACT_NAME,
@@ -142,7 +126,7 @@
     const beneficiary = await contractService.makeCall(
       web3Context,
       TOKEN_STAKING_CONTRACT_NAME,
-      "beneficiaryOf",
+      "magpieOf",
       operatorAddress
     )
     const authorizerAddress = await contractService.makeCall(
@@ -151,7 +135,17 @@
       "authorizerOf",
       operatorAddress
     )
->>>>>>> 2d1e1ed9
+
+    let grantId
+    if (isFromGrant) {
+      const grantStakeDetails = await contractService.makeCall(
+        web3Context,
+        TOKEN_GRANT_CONTRACT_NAME,
+        "getGrantStakeDetails",
+        operatorAddress
+      )
+      grantId = grantStakeDetails
+    }
 
     const operatorData = {
       undelegatedAt,
@@ -161,7 +155,7 @@
       createdAt,
       authorizerAddress,
       isFromGrant,
-      grantId
+      grantId,
     }
     const balance = web3Utils.toBN(amount)
 
