--- conflicted
+++ resolved
@@ -1,13 +1,3 @@
-<<<<<<< HEAD
-import React from 'react'
-import DelegatedTokens from '../components/DelegatedTokens'
-import PendingUndelegation from '../components/PendingUndelegation'
-import SlashedTokens from '../components/SlashedTokens'
-import AuthorizationInfo from '../components/AuthorizationInfo'
-import { useSubscribeToContractEvent } from '../hooks/useSubscribeToContractEvent'
-import { TOKEN_STAKING_CONTRACT_NAME } from '../constants/constants'
-import PageWrapper from '../components/PageWrapper'
-=======
 import React from "react"
 import DelegatedTokens from "../components/DelegatedTokens"
 import PendingUndelegation from "../components/PendingUndelegation"
@@ -15,7 +5,7 @@
 import AuthorizationInfo from "../components/AuthorizationInfo"
 import { useSubscribeToContractEvent } from "../hooks/useSubscribeToContractEvent"
 import { TOKEN_STAKING_CONTRACT_NAME } from "../constants/constants"
->>>>>>> 3b0d2e41
+import PageWrapper from "../components/PageWrapper"
 
 const OperatorPage = (props) => {
   const { latestEvent } = useSubscribeToContractEvent(
@@ -29,12 +19,7 @@
       <PendingUndelegation latestUnstakeEvent={latestEvent} />
       <SlashedTokens />
       <AuthorizationInfo />
-<<<<<<< HEAD
     </PageWrapper>
-
-=======
-    </>
->>>>>>> 3b0d2e41
   )
 }
 
