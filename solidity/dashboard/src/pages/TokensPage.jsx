--- conflicted
+++ resolved
@@ -47,81 +47,9 @@
     }
   }
 
-<<<<<<< HEAD
-  return (
-    <LoadingOverlay isFetching={isFetching}>
-      <h2 className="mb-2">My Tokens</h2>
-      <div className="tokens-wrapper">
-        <section id="delegate-stake-section" className="tile">
-          <h2 className="text-grey-70 mb-1">Delegate Stake</h2>
-          <div className="text-big text-black">
-              Earn ETH rewards by delegating stake to an operator address.
-              All ETH rewards will be sent to the address you set as the beneficiary.
-          </div>
-          <SpeechBubbleInfo>
-              A&nbsp;<span className="text-bold">stake</span>&nbsp;is an amount of KEEP
-              that’s bonded in order to participate in the threshold relay and, optionally, the Keep network.
-          </SpeechBubbleInfo>
-          <hr/>
-          <DelegateStakeForm
-            onSubmit={handleSubmit}
-            minStake={minimumStake}
-            keepBalance={keepTokenBalance}
-            grants={grants}
-          />
-        </section>
-        <TokensOverview
-          keepBalance={keepTokenBalance}
-          stakingBalance={ownedTokensDelegationsBalance}
-          delegatedTokens={delegations}
-          pendingUndelegationBalance={ownedTokensUndelegationsBalance}
-          undelegationPeriod={undelegationPeriod}
-        />
-      </div>
-      <Undelegations
-        undelegations={undelegations}
-      />
-      <DelegatedTokensTable
-        delegatedTokens={delegations}
-        cancelStakeSuccessCallback={refreshData}
-      />
-    </LoadingOverlay>
-  )
-}
-
-const TokensPageWithContext = () => (
-  <TokensPageContextProvider>
-    <TokensPage />
-  </TokensPageContextProvider>
-)
-export default React.memo(TokensPageWithContext)
-
-const useSubscribeToStakedEvent = async () => {
-  const web3Context = useContext(Web3Context)
-  const {
-    grantContract,
-    stakingContract,
-    eth,
-  } = web3Context
-
-  const {
-    initializationPeriod,
-    dispatch,
-    refreshKeepTokenBalance,
-  } = useTokensPageContext()
-
-  const subscribeToEventCallback = async (event) => {
-    const { blockNumber, returnValues: { from, value } } = event
-    const grantStakeDetails = await getGrantDetails(from, grantContract)
-    const isFromGrant = grantStakeDetails !== null
-
-    if (!isAddressedToCurrentAccount(from, web3Context, grantStakeDetails)) {
-      return
-=======
   const getAvailableToStakeAmount = () => {
     if (tokensContext === "granted") {
       return selectedGrant.availableToStake
->>>>>>> 0b7b6063
     }
 
     return keepTokenBalance
