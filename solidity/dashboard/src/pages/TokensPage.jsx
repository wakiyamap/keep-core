--- conflicted
+++ resolved
@@ -10,7 +10,6 @@
 import Tile from "../components/Tile"
 import TokensContextSwitcher from "../components/TokensContextSwitcher"
 import DelegationOverview from "../components/DelegationOverview"
-import { createManagedGrantContractInstance, isCodeValid } from "../contracts"
 
 const TokensPage = () => {
   const web3Context = useContext(Web3Context)
@@ -89,277 +88,4 @@
   )
 }
 
-<<<<<<< HEAD
-export default React.memo(TokensPage)
-=======
-const TokensPageWithContext = () => (
-  <TokensPageContextProvider>
-    <TokensPage />
-  </TokensPageContextProvider>
-)
-export default React.memo(TokensPageWithContext)
-
-const useSubscribeToStakedEvent = async () => {
-  const web3Context = useContext(Web3Context)
-  const { grantContract, stakingContract, eth, web3 } = web3Context
-
-  const {
-    initializationPeriod,
-    dispatch,
-    refreshKeepTokenBalance,
-  } = useTokensPageContext()
-
-  const subscribeToEventCallback = async (event) => {
-    const {
-      blockNumber,
-      returnValues: { from, value },
-    } = event
-    const grantStakeDetails = await getGrantDetails(from, grantContract)
-    const isFromGrant = grantStakeDetails !== null
-    const { grantee } = isFromGrant
-      ? await grantContract.methods.getGrant(grantStakeDetails.grantId).call()
-      : {}
-    let isManagedGrant
-    let managedGrantContractInstance
-    if (isFromGrant && isGranteeInManagedGrant(web3Context, grantee)) {
-      isManagedGrant = true
-      managedGrantContractInstance = createManagedGrantContractInstance(
-        web3,
-        grantee
-      )
-    } else if (!isAddressedToCurrentAccount(from, web3Context, grantee)) {
-      return
-    }
-
-    const createdAt = (await eth.getBlock(blockNumber)).timestamp
-
-    const delegation = {
-      createdAt,
-      operatorAddress: from,
-      authorizerAddress: await stakingContract.methods
-        .authorizerOf(from)
-        .call(),
-      beneficiary: await stakingContract.methods.beneficiaryOf(from).call(),
-      amount: value,
-      isInInitializationPeriod: true,
-      initializationOverAt: moment
-        .unix(createdAt)
-        .add(initializationPeriod, "seconds"),
-      grantId: isFromGrant ? grantStakeDetails.grantId : null,
-      isFromGrant,
-      isManagedGrant,
-      managedGrantContractInstance,
-    }
-
-    if (!isFromGrant) {
-      refreshKeepTokenBalance()
-      dispatch({
-        type: UPDATE_OWNED_DELEGATED_TOKENS_BALANCE,
-        payload: { operation: add, value },
-      })
-    }
-
-    dispatch({ type: ADD_DELEGATION, payload: delegation })
-  }
-  useSubscribeToContractEvent(
-    TOKEN_STAKING_CONTRACT_NAME,
-    "Staked",
-    subscribeToEventCallback
-  )
-}
-
-const useSubscribeToUndelegatedEvent = () => {
-  const web3Context = useContext(Web3Context)
-  const { grantContract, stakingContract, web3 } = web3Context
-
-  const { undelegationPeriod, dispatch } = useTokensPageContext()
-
-  const subscribeToEventCallback = async (event) => {
-    const {
-      returnValues: { operator, undelegatedAt },
-    } = event
-    const grantStakeDetails = await getGrantDetails(operator, grantContract)
-    const isFromGrant = grantStakeDetails !== null
-    const { grantee } = isFromGrant
-      ? await grantContract.methods.getGrant(grantStakeDetails.grantId).call()
-      : {}
-    let isManagedGrant
-    let managedGrantContractInstance
-    if (isFromGrant && isGranteeInManagedGrant(web3Context, grantee)) {
-      isManagedGrant = true
-      managedGrantContractInstance = createManagedGrantContractInstance(
-        web3,
-        grantee
-      )
-    } else if (!isAddressedToCurrentAccount(operator, web3Context, grantee)) {
-      return
-    }
-
-    const { amount } = await stakingContract.methods
-      .getDelegationInfo(operator)
-      .call()
-
-    const undelegation = {
-      operatorAddress: operator,
-      authorizerAddress: await stakingContract.methods
-        .authorizerOf(operator)
-        .call(),
-      beneficiary: await stakingContract.methods.beneficiaryOf(operator).call(),
-      amount,
-      undelegatedAt: moment.unix(undelegatedAt),
-      undelegationCompleteAt: moment
-        .unix(undelegatedAt)
-        .add(undelegationPeriod, "seconds"),
-      canRecoverStake: false,
-      isFromGrant,
-      grantId: isFromGrant ? grantStakeDetails.grantId : null,
-      isManagedGrant,
-      managedGrantContractInstance,
-    }
-    dispatch({ type: REMOVE_DELEGATION, payload: operator })
-
-    if (!isFromGrant) {
-      dispatch({
-        type: UPDATE_OWNED_DELEGATED_TOKENS_BALANCE,
-        payload: { operation: sub, value: amount },
-      })
-      dispatch({
-        type: UPDATE_OWNED_UNDELEGATIONS_TOKEN_BALANCE,
-        payload: { operation: add, value: amount },
-      })
-    }
-
-    dispatch({ type: REMOVE_DELEGATION, payload: operator })
-    dispatch({ type: ADD_UNDELEGATION, payload: undelegation })
-  }
-  useSubscribeToContractEvent(
-    TOKEN_STAKING_CONTRACT_NAME,
-    "Undelegated",
-    subscribeToEventCallback
-  )
-}
-
-const useSubscribeToRecoveredStakeEvent = async () => {
-  const {
-    refreshKeepTokenBalance,
-    dispatch,
-    undelegations,
-    refreshGrants,
-  } = useTokensPageContext()
-
-  const subscribeToEventCallback = async (event) => {
-    const {
-      returnValues: { operator },
-    } = event
-
-    const { indexInArray, obj: recoveredUndelegation } = findIndexAndObject(
-      "operatorAddress",
-      operator,
-      undelegations,
-      compareEthAddresses
-    )
-
-    if (indexInArray === null) {
-      return
-    }
-
-    dispatch({ type: REMOVE_UNDELEGATION, payload: operator })
-
-    if (!recoveredUndelegation.isFromGrant) {
-      refreshKeepTokenBalance()
-      dispatch({
-        type: UPDATE_OWNED_UNDELEGATIONS_TOKEN_BALANCE,
-        payload: { operation: sub, value: recoveredUndelegation.amount },
-      })
-    } else {
-      refreshGrants()
-    }
-  }
-
-  useSubscribeToContractEvent(
-    TOKEN_STAKING_CONTRACT_NAME,
-    "RecoveredStake",
-    subscribeToEventCallback
-  )
-}
-
-const getGrantDetails = async (operator, grantContract) => {
-  let grantStakeDetails = null
-  try {
-    grantStakeDetails = await grantContract.methods
-      .getGrantStakeDetails(operator)
-      .call()
-  } catch (error) {
-    return grantStakeDetails
-  }
-  return grantStakeDetails
-}
-
-const isAddressedToCurrentAccount = async (operator, web3Context, grantee) => {
-  const { yourAddress, stakingContract } = web3Context
-  const isFromGrant = !!grantee
-
-  if (isFromGrant) {
-    return isSameEthAddress(grantee, yourAddress)
-  }
-
-  const owner = await stakingContract.methods.ownerOf(operator).call()
-  return isSameEthAddress(owner, yourAddress)
-}
-
-const useSubscribeToTokenGrantEvents = () => {
-  const {
-    refreshGrantTokenBalance,
-    refreshKeepTokenBalance,
-    grantStaked,
-    grantWithdrawn,
-  } = useTokensPageContext()
-
-  const subscribeToStakedEventCallback = (stakedEvent) => {
-    const {
-      returnValues: { grantId, amount },
-    } = stakedEvent
-    grantStaked(grantId, amount)
-  }
-
-  const subscribeToWithdrawanEventCallback = (withdrawanEvent) => {
-    const {
-      returnValues: { grantId, amount },
-    } = withdrawanEvent
-    grantWithdrawn(grantId, amount)
-    refreshGrantTokenBalance()
-    refreshKeepTokenBalance()
-  }
-
-  useSubscribeToContractEvent(
-    TOKEN_GRANT_CONTRACT_NAME,
-    "TokenGrantStaked",
-    subscribeToStakedEventCallback
-  )
-  useSubscribeToContractEvent(
-    TOKEN_GRANT_CONTRACT_NAME,
-    "TokenGrantWithdrawn",
-    subscribeToWithdrawanEventCallback
-  )
-}
-
-const isGranteeInManagedGrant = async (web3Context, grantee) => {
-  const { web3, yourAddress } = web3Context
-  const managedGrantContractInstance = createManagedGrantContractInstance(
-    web3,
-    grantee
-  )
-
-  // check if grantee is a contract
-  const code = await web3.eth.getCode(grantee)
-  if (!isCodeValid(code)) {
-    return false
-  }
-
-  const granteeAddressInManagedGrant = await managedGrantContractInstance.methods
-    .grantee()
-    .call()
-
-  return isSameEthAddress(yourAddress, granteeAddressInManagedGrant)
-}
->>>>>>> c1d0e597
+export default React.memo(TokensPage)