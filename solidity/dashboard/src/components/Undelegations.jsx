<<<<<<< HEAD
import React from 'react'
import { displayAmount, formatDate } from '../utils/general.utils'
import AddressShortcut from './AddressShortcut'
import SpeechBubbleInfo from './SpeechBubbleInfo'
import RecoverStakeButton from './RecoverStakeButton'
import StatusBadge, { BADGE_STATUS } from './StatusBadge'
import { PENDING_STATUS, COMPLETE_STATUS } from '../constants/constants'
import { DataTable, Column } from './DataTable'
import Tile from './Tile'
=======
import React from "react"
import { displayAmount, formatDate } from "../utils/general.utils"
import AddressShortcut from "./AddressShortcut"
import SpeechBubbleInfo from "./SpeechBubbleInfo"
import RecoverStakeButton from "./RecoverStakeButton"
import StatusBadge, { BADGE_STATUS } from "./StatusBadge"
import { PENDING_STATUS, COMPLETE_STATUS } from "../constants/constants"
import { DataTable, Column } from "./DataTable"
>>>>>>> 3b0d2e41

const Undelegations = ({ undelegations }) => {
  return (
    <Tile title="Undelegations">
      <SpeechBubbleInfo className="mt-1 mb-1">
        <span className="text-bold">Recover</span>&nbsp;undelegated tokens to
        return them to your token balance.
      </SpeechBubbleInfo>
      <DataTable data={undelegations} itemFieldId="operatorAddress">
        <Column
          header="amount"
          field="amount"
          renderContent={({ amount }) => `${displayAmount(amount)} KEEP`}
        />
        <Column
          header="status"
          field="undelegationStatus"
          renderContent={(undelegation) => {
            const undelegationStatus = undelegation.canRecoverStake
              ? COMPLETE_STATUS
              : PENDING_STATUS
            const statusBadgeText =
              undelegationStatus === PENDING_STATUS
                ? `${undelegationStatus.toLowerCase()}, ${undelegation.undelegationCompleteAt.fromNow(
                    true
                  )}`
                : formatDate(undelegation.undelegationCompleteAt)

            return (
              <StatusBadge
                status={BADGE_STATUS[undelegationStatus]}
                className="self-start"
                text={statusBadgeText}
                onlyIcon={undelegationStatus === COMPLETE_STATUS}
              />
            )
          }}
        />
        <Column
          header="beneficiary"
          field="beneficiary"
          renderContent={({ beneficiary }) => (
            <AddressShortcut address={beneficiary} />
          )}
        />
        <Column
          header="operator"
          field="operatorAddress"
          renderContent={({ operatorAddress }) => (
            <AddressShortcut address={operatorAddress} />
          )}
        />
        <Column
          header="authorizer"
          field="authorizerAddress"
          renderContent={({ authorizerAddress }) => (
            <AddressShortcut address={authorizerAddress} />
          )}
        />
        <Column
          header=""
          field=""
          renderContent={(undelegation) =>
            undelegation.canRecoverStake && (
              <RecoverStakeButton
                isFromGrant={undelegation.isFromGrant}
                operatorAddress={undelegation.operatorAddress}
              />
            )
          }
        />
      </DataTable>
    </Tile>
  )
}

export default Undelegations<|MERGE_RESOLUTION|>--- conflicted
+++ resolved
@@ -1,14 +1,3 @@
-<<<<<<< HEAD
-import React from 'react'
-import { displayAmount, formatDate } from '../utils/general.utils'
-import AddressShortcut from './AddressShortcut'
-import SpeechBubbleInfo from './SpeechBubbleInfo'
-import RecoverStakeButton from './RecoverStakeButton'
-import StatusBadge, { BADGE_STATUS } from './StatusBadge'
-import { PENDING_STATUS, COMPLETE_STATUS } from '../constants/constants'
-import { DataTable, Column } from './DataTable'
-import Tile from './Tile'
-=======
 import React from "react"
 import { displayAmount, formatDate } from "../utils/general.utils"
 import AddressShortcut from "./AddressShortcut"
@@ -17,7 +6,7 @@
 import StatusBadge, { BADGE_STATUS } from "./StatusBadge"
 import { PENDING_STATUS, COMPLETE_STATUS } from "../constants/constants"
 import { DataTable, Column } from "./DataTable"
->>>>>>> 3b0d2e41
+import Tile from "./Tile"
 
 const Undelegations = ({ undelegations }) => {
   return (
