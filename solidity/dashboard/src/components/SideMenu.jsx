<<<<<<< HEAD
import React, { useState, useContext } from 'react'
import { Link, useRouteMatch } from 'react-router-dom'
import { Web3Status } from './Web3Status'
import { Web3Context } from './WithWeb3Context'
import { ContractsDataContext } from './ContractsDataContextProvider'
import AddressShortcut from './AddressShortcut'
import { NetworkStatus } from './NetworkStatus'
import * as Icons from './Icons'
=======
import React, { useState, useContext } from "react"
import { Link, useRouteMatch } from "react-router-dom"
import { Web3Status } from "./Web3Status"
import { Web3Context } from "./WithWeb3Context"
import { ContractsDataContext } from "./ContractsDataContextProvider"
import AddressShortcut from "./AddressShortcut"
import { NetworkStatus } from "./NetworkStatus"
>>>>>>> d6fb1219

export const SideMenuContext = React.createContext({})

export const SideMenuProvider = (props) => {
  const [isOpen, setIsOpen] = useState(false)

  const toggle = () => {
    setIsOpen(!isOpen)
  }

  return (
    <SideMenuContext.Provider value={{ isOpen, toggle }}>
      {props.children}
    </SideMenuContext.Provider>
  )
}

export const SideMenu = (props) => {
  const { isOpen } = useContext(SideMenuContext)
  const { yourAddress } = useContext(Web3Context)
  const { isKeepTokenContractDeployer } = useContext(ContractsDataContext)

  return (
    <nav className={`${isOpen ? "active " : ""}side-menu`}>
      <ul>
<<<<<<< HEAD
        <NavLink exact to="/tokens" label='tokens' icon={<Icons.KeepToken />} />
        <NavLink exact to="/operations" label='operations' icon={<Icons.Operations />}/>
        <NavLink exact to="/rewards" label='rewards' icon={<Icons.Rewards />}/>
        <NavLink exact to="/authorizer" label='authorizer' icon={<Icons.Authorizer />}/>
        { isKeepTokenContractDeployer && <NavLink exact to="/create-token-grants" label='token grants'/> }
=======
        <NavLink exact to="/tokens" label="tokens" />
        <NavLink exact to="/rewards" label="rewards" />
        <NavLink exact to="/operations" label="operations" />
        <NavLink exact to="/authorizer" label="authorizer" />
        {isKeepTokenContractDeployer && (
          <NavLink
            exact
            to="/create-token-grants"
            label="create token grants"
          />
        )}
>>>>>>> d6fb1219
        <Web3Status />
        <div className="account-address">
          <h5 className="text-grey-50">
            <span>ADDRESS&nbsp;</span>
            <AddressShortcut classNames="text-small" address={yourAddress} />
          </h5>
          <NetworkStatus />
        </div>
      </ul>
    </nav>
  )
}

const NavLink = ({ label, to, exact, icon }) => {
  const match = useRouteMatch({
    path: to,
    exact,
  })

  return (
    <Link to={to}>
<<<<<<< HEAD
      <li className={`text-label ${match ? 'active-page-link' : ''}`}>
        {icon}
        <span className="ml-1">{label}</span>
        <Icons.ArrowRight />
=======
      <li className={`text-label ${match ? "active-page-link" : ""}`}>
        {label}
>>>>>>> d6fb1219
      </li>
    </Link>
  )
}<|MERGE_RESOLUTION|>--- conflicted
+++ resolved
@@ -1,13 +1,3 @@
-<<<<<<< HEAD
-import React, { useState, useContext } from 'react'
-import { Link, useRouteMatch } from 'react-router-dom'
-import { Web3Status } from './Web3Status'
-import { Web3Context } from './WithWeb3Context'
-import { ContractsDataContext } from './ContractsDataContextProvider'
-import AddressShortcut from './AddressShortcut'
-import { NetworkStatus } from './NetworkStatus'
-import * as Icons from './Icons'
-=======
 import React, { useState, useContext } from "react"
 import { Link, useRouteMatch } from "react-router-dom"
 import { Web3Status } from "./Web3Status"
@@ -15,7 +5,7 @@
 import { ContractsDataContext } from "./ContractsDataContextProvider"
 import AddressShortcut from "./AddressShortcut"
 import { NetworkStatus } from "./NetworkStatus"
->>>>>>> d6fb1219
+import * as Icons from "./Icons"
 
 export const SideMenuContext = React.createContext({})
 
@@ -41,25 +31,23 @@
   return (
     <nav className={`${isOpen ? "active " : ""}side-menu`}>
       <ul>
-<<<<<<< HEAD
-        <NavLink exact to="/tokens" label='tokens' icon={<Icons.KeepToken />} />
-        <NavLink exact to="/operations" label='operations' icon={<Icons.Operations />}/>
-        <NavLink exact to="/rewards" label='rewards' icon={<Icons.Rewards />}/>
-        <NavLink exact to="/authorizer" label='authorizer' icon={<Icons.Authorizer />}/>
-        { isKeepTokenContractDeployer && <NavLink exact to="/create-token-grants" label='token grants'/> }
-=======
-        <NavLink exact to="/tokens" label="tokens" />
-        <NavLink exact to="/rewards" label="rewards" />
-        <NavLink exact to="/operations" label="operations" />
-        <NavLink exact to="/authorizer" label="authorizer" />
+        <NavLink exact to="/tokens" label="tokens" icon={<Icons.KeepToken />} />
+        <NavLink
+          exact
+          to="/operations"
+          label="operations"
+          icon={<Icons.Operations />}
+        />
+        <NavLink exact to="/rewards" label="rewards" icon={<Icons.Rewards />} />
+        <NavLink
+          exact
+          to="/authorizer"
+          label="authorizer"
+          icon={<Icons.Authorizer />}
+        />
         {isKeepTokenContractDeployer && (
-          <NavLink
-            exact
-            to="/create-token-grants"
-            label="create token grants"
-          />
+          <NavLink exact to="/create-token-grants" label="token grants" />
         )}
->>>>>>> d6fb1219
         <Web3Status />
         <div className="account-address">
           <h5 className="text-grey-50">
@@ -81,15 +69,10 @@
 
   return (
     <Link to={to}>
-<<<<<<< HEAD
-      <li className={`text-label ${match ? 'active-page-link' : ''}`}>
+      <li className={`text-label ${match ? "active-page-link" : ""}`}>
         {icon}
         <span className="ml-1">{label}</span>
         <Icons.ArrowRight />
-=======
-      <li className={`text-label ${match ? "active-page-link" : ""}`}>
-        {label}
->>>>>>> d6fb1219
       </li>
     </Link>
   )
