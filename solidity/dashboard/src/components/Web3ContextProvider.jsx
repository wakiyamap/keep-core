--- conflicted
+++ resolved
@@ -1,42 +1,18 @@
-<<<<<<< HEAD
-import React from 'react'
-import Web3 from 'web3'
-import { TrezorProvider } from '../connectors/trezor'
-import { LedgerProvider } from '../connectors/ledger'
-import { Web3Context } from './WithWeb3Context'
-import { MessagesContext, messageType } from './Message'
-import { getContracts } from '../contracts'
-=======
 import React from "react"
-import { getWeb3 } from "../utils/general.utils"
+import Web3 from "web3"
+import { TrezorProvider } from "../connectors/trezor"
+import { LedgerProvider } from "../connectors/ledger"
 import { Web3Context } from "./WithWeb3Context"
 import { MessagesContext, messageType } from "./Message"
 import { getContracts } from "../contracts"
->>>>>>> 1d937775
 
 export default class Web3ContextProvider extends React.Component {
   static contextType = MessagesContext
 
-<<<<<<< HEAD
-    constructor(props) {
-      super(props)
-      this.state = {
-        provider: null,
-        web3: null,
-        isFetching: false,
-        yourAddress: '',
-        networkType: '',
-        token: { options: { address: '' } },
-        stakingContract: { options: { address: '' } },
-        grantContract: { options: { address: '' } },
-        utils: {},
-        eth: {},
-        error: '',
-      }
-=======
   constructor(props) {
     super(props)
     this.state = {
+      provider: null,
       web3: null,
       isFetching: false,
       yourAddress: "",
@@ -47,87 +23,58 @@
       utils: {},
       eth: {},
       error: "",
->>>>>>> 1d937775
     }
   }
 
-<<<<<<< HEAD
-    getWeb3 = (providerName) => {
-      switch (providerName) {
-        case 'TREZOR': {
-          return new Web3(new TrezorProvider())
+  getWeb3 = (providerName) => {
+    switch (providerName) {
+      case "TREZOR": {
+        return new Web3(new TrezorProvider())
+      }
+      case "METAMASK": {
+        if (window.ethereum || window.web3) {
+          return new Web3(window.ethereum || window.web3.currentProvider)
         }
-        case 'METAMASK': {
-          if (window.ethereum || window.web3) {
-            return new Web3(window.ethereum || window.web3.currentProvider)
-          }
-          throw new Error('No browser extention')
-        }
-        case 'COINBASE': {
-          throw new Error('Coinbase wallet is not yet supported')
-        }
-        case 'LEDGER': {
-          return new Web3(new LedgerProvider())
-        }
-        default:
-          throw new Error('Unsupported wallet')
+        throw new Error("No browser extention")
       }
+      case "COINBASE": {
+        throw new Error("Coinbase wallet is not yet supported")
+      }
+      case "LEDGER": {
+        return new Web3(new LedgerProvider())
+      }
+      default:
+        throw new Error("Unsupported wallet")
     }
+  }
 
-    connectAppWithWallet = async (providerName) => {
-      let web3
-      let account
-      this.setState({ isFetching: true })
-      try {
-        web3 = this.getWeb3(providerName)
-        account = (await web3.currentProvider.enable())[0]
-      } catch (error) {
-        this.setState({ providerError: error.message, isFetching: false })
-        this.context.showMessage({ type: messageType.ERROR, title: error.message })
-        return
-      }
-      this.setState({
+  connectAppWithWallet = async (providerName) => {
+    let web3
+    let account
+    this.setState({ isFetching: true })
+    try {
+      web3 = this.getWeb3(providerName)
+      account = (await web3.currentProvider.enable())[0]
+    } catch (error) {
+      this.setState({ providerError: error.message, isFetching: false })
+      this.context.showMessage({
+        type: messageType.ERROR,
+        title: error.message,
+      })
+      return
+    }
+    this.setState(
+      {
         web3,
         provider: providerName,
         yourAddress: account,
         networkType: await web3.eth.net.getNetworkType(),
-      }, this.setData)
-=======
-  componentDidMount() {
-    this.initialize()
+      },
+      this.setData
+    )
   }
 
-  initialize = async () => {
-    const web3 = getWeb3()
-    if (!web3) {
-      return
->>>>>>> 1d937775
-    }
-    this.setState({ web3 }, this.setData)
-  }
-
-<<<<<<< HEAD
-    setData = async () => {
-      this.initializeContracts()
-      this.state.web3.eth.currentProvider.on('accountsChanged', this.accountHasBeenChanged)
-    }
-
-    connectAppWithAccount = async () => {
-      const { web3 } = this.state
-      this.setState({ isFetching: true })
-      try {
-        const [yourAddress] = await web3.currentProvider.enable()
-        this.setState({ yourAddress, isFetching: false })
-      } catch (error) {
-        this.setState({ providerError: error.message, isFetching: false })
-        this.context.showMessage({ type: messageType.ERROR, title: error.message })
-      }
-=======
   setData = async () => {
-    const { web3 } = this.state
-    this.setState({ isFetching: true })
-    const accounts = await web3.eth.getAccounts()
-    this.connectAppWithAccount(!accounts || accounts.length === 0)
     this.initializeContracts()
     this.state.web3.eth.currentProvider.on(
       "accountsChanged",
@@ -135,62 +82,36 @@
     )
   }
 
-  connectAppWithAccount = async (withInfoMessage = true) => {
+  connectAppWithAccount = async () => {
     const { web3 } = this.state
     this.setState({ isFetching: true })
-    withInfoMessage &&
+    try {
+      const [yourAddress] = await web3.currentProvider.enable()
+      this.setState({ yourAddress, isFetching: false })
+    } catch (error) {
+      this.setState({ providerError: error.message, isFetching: false })
       this.context.showMessage({
-        type: messageType.INFO,
-        title: "Please check web3 provider",
+        type: messageType.ERROR,
+        title: error.message,
       })
-
-    try {
-      const [account] = await web3.currentProvider.enable()
-      this.setState({
-        yourAddress: account,
-        networkType: await web3.eth.net.getNetworkType(),
-        isFetching: false,
-      })
-    } catch (error) {
-      this.context.showMessage({ type: "error", title: error.message })
-      this.setState({ isFetching: false })
->>>>>>> 1d937775
     }
   }
 
-<<<<<<< HEAD
-    initializeContracts = async () => {
-      const { web3 } = this.state
-      try {
-        const contracts = await getContracts(web3)
-        this.setState({
-          ...contracts,
-          utils: web3.utils,
-          eth: web3.eth,
-          isFetching: false,
-        })
-      } catch (error) {
-        this.setState({
-          isFetching: false,
-          error: 'Please select correct network',
-        })
-      }
-=======
   initializeContracts = async () => {
     const { web3 } = this.state
     try {
       const contracts = await getContracts(web3)
       this.setState({
         ...contracts,
-        defaultContract: contracts.stakingContract,
         utils: web3.utils,
         eth: web3.eth,
+        isFetching: false,
       })
     } catch (error) {
       this.setState({
+        isFetching: false,
         error: "Please select correct network",
       })
->>>>>>> 1d937775
     }
   }
 
@@ -208,39 +129,17 @@
     this.setState({ yourAddress })
   }
 
-<<<<<<< HEAD
-    render() {
-      const { showModal, ...restState } = this.state
-
-      return (
-        <Web3Context.Provider
-          value={{
-            ...restState,
-            connectAppWithAccount: this.connectAppWithAccount,
-            connectAppWithWallet: this.connectAppWithWallet,
-          }}
-        >
-          {this.props.children}
-        </Web3Context.Provider>
-      )
-    }
-=======
-  changeDefaultContract = (defaultContract) => {
-    this.setState({ defaultContract })
-  }
-
   render() {
     return (
       <Web3Context.Provider
         value={{
           ...this.state,
-          changeDefaultContract: this.changeDefaultContract,
           connectAppWithAccount: this.connectAppWithAccount,
+          connectAppWithWallet: this.connectAppWithWallet,
         }}
       >
         {this.props.children}
       </Web3Context.Provider>
     )
   }
->>>>>>> 1d937775
 }