--- conflicted
+++ resolved
@@ -1,43 +1,29 @@
-<<<<<<< HEAD
-import React from 'react'
-import SpeechBubbleTooltip from './SpeechBubbleTooltip'
+import React from "react"
+import SpeechBubbleTooltip from "./SpeechBubbleTooltip"
 
 const Tile = ({
-    title,
-    titleStyle,
-    withTooltip,
-    tooltipProps,
-    children,
-    ...sectionProps
+  title,
+  titleStyle,
+  withTooltip,
+  tooltipProps,
+  children,
+  ...sectionProps
 }) => {
-    return (
-        <section className="tile" {...sectionProps}>
-            <div className="flex center">
-                <h4 className="mr-1 text-grey-70" style={titleStyle}>
-                    {title}
-                </h4>
-                { withTooltip && <SpeechBubbleTooltip {...tooltipProps} /> }
-            </div>
-            <div className="mt-1">
-                {children}
-            </div>
-        </section>
-    )
-=======
-import React from "react"
-
-const Tile = ({ title, children, ...sectionProps }) => {
   return (
     <section className="tile" {...sectionProps}>
-      <h4 className="mb-1 text-grey-70">{title}</h4>
-      {children}
+      <div className="flex center">
+        <h4 className="mr-1 text-grey-70" style={titleStyle}>
+          {title}
+        </h4>
+        {withTooltip && <SpeechBubbleTooltip {...tooltipProps} />}
+      </div>
+      <div className="mt-1">{children}</div>
     </section>
   )
->>>>>>> 2d1e1ed9
 }
 
 Tile.defaultProps = {
-    withTooltip: false
+  withTooltip: false,
 }
 
 export default Tile