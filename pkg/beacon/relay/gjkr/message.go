--- conflicted
+++ resolved
@@ -9,13 +9,6 @@
 )
 
 // JoinMessage is sent by member to announce its presence in the group.
-<<<<<<< HEAD
-//
-// TODO: List of members in the group should come from the group selection
-// protocol. Please remove this message once group selection protocol will be
-// implemented.
-=======
->>>>>>> e27e31f0
 type JoinMessage struct {
 	SenderID MemberID
 }
