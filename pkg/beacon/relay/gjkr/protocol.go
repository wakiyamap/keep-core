// Package gjkr contains code that implements Distributed Key Generation protocol
// described in [GJKR 99].
//
// See http://docs.keep.network/cryptography/beacon_dkg.html#_protocol
//
//     [GJKR 99]: Gennaro R., Jarecki S., Krawczyk H., Rabin T. (1999) Secure
//         Distributed Key Generation for Discrete-Log Based Cryptosystems. In:
//         Stern J. (eds) Advances in Cryptology — EUROCRYPT ’99. EUROCRYPT 1999.
//         Lecture Notes in Computer Science, vol 1592. Springer, Berlin, Heidelberg
//         http://groups.csail.mit.edu/cis/pubs/stasio/vss.ps.gz
package gjkr

import (
	"fmt"
	"math/big"
)

// CalculateMembersSharesAndCommitments starts with generating coefficients for
// two polynomials. It then calculates shares for all group member and packs them
// in individual messages for each peer member. Additionally, it calculates
// commitments to `a` coefficients of first polynomial using second's polynomial
// `b` coefficients.
//
// See Phase 3 of the protocol specification.
func (cm *CommittingMember) CalculateMembersSharesAndCommitments() (
	[]*PeerSharesMessage,
	*MemberCommitmentsMessage,
	error,
) {
	polynomialDegree := cm.group.dishonestThreshold
	coefficientsA, err := generatePolynomial(polynomialDegree, cm.protocolConfig)
	if err != nil {
		return nil, nil, fmt.Errorf("cannot generate polynomial [%v]", err)
	}
	coefficientsB, err := generatePolynomial(polynomialDegree, cm.protocolConfig)
	if err != nil {
		return nil, nil, fmt.Errorf("cannot generate hiding polynomial [%v]", err)
	}

	cm.secretCoefficients = coefficientsA

	// Calculate shares for other group members by evaluating polynomials defined
	// by coefficients `a_i` and `b_i`
	var sharesMessages []*PeerSharesMessage
	for _, receiverID := range cm.group.MemberIDs() {
		// s_j = f_(j) mod q
		memberShareS := cm.evaluateMemberShare(receiverID, coefficientsA)
		// t_j = g_(j) mod q
		memberShareT := cm.evaluateMemberShare(receiverID, coefficientsB)

		// Check if calculated shares for the current member. If true store them
		// without sharing in a message.
		if cm.ID == receiverID {
			cm.selfSecretShareS = memberShareS
			cm.selfSecretShareT = memberShareT
			continue
		}

		sharesMessages = append(sharesMessages,
			&PeerSharesMessage{
				senderID:   cm.ID,
				receiverID: receiverID,
				shareS:     memberShareS,
				shareT:     memberShareT,
			})
	}

	commitments := make([]*big.Int, len(coefficientsA))
	for k := range commitments {
		// C_k = g^a_k * h^b_k mod p
		commitments[k] = cm.vss.CalculateCommitment(
			coefficientsA[k],
			coefficientsB[k],
			cm.protocolConfig.P,
		)
	}
	commitmentsMessage := &MemberCommitmentsMessage{
		senderID:    cm.ID,
		commitments: commitments,
	}

	return sharesMessages, commitmentsMessage, nil
}

// generatePolynomial generates a random polynomial over Z_q of a given degree.
// This function will generate a slice of `degree + 1` coefficients. Each value
// will be a random `big.Int` in range (0, q).
func generatePolynomial(degree int, dkg *DKG) ([]*big.Int, error) {
	coefficients := make([]*big.Int, degree+1)
	var err error
	for i := range coefficients {
		coefficients[i], err = dkg.RandomQ()
		if err != nil {
			return nil, err
		}
	}
	return coefficients, nil
}

// evaluateMemberShare calculates a share for given memberID.
//
// It calculates `s_j = Σ a_k * j^k mod q`for k in [0..T], where:
// - `a_k` is k coefficient
// - `j` is memberID
// - `T` is threshold
func (cm *CommittingMember) evaluateMemberShare(memberID int, coefficients []*big.Int) *big.Int {
	result := big.NewInt(0)
	for k, a := range coefficients {
		result = new(big.Int).Mod(
			new(big.Int).Add(
				result,
				new(big.Int).Mul(
					a,
					pow(memberID, k),
				),
			),
			cm.protocolConfig.Q,
		)
	}
	return result
}

// VerifyReceivedSharesAndCommitmentsMessages verifies shares and commitments
// received in messages from peer group members.
// It returns accusation message with ID of members for which verification failed.
//
// If cannot match commitments message with shares message for given sender then
// error is returned.
//
// See Phase 4 of the protocol specification.
func (cm *CommittingMember) VerifyReceivedSharesAndCommitmentsMessages(
	sharesMessages []*PeerSharesMessage,
	commitmentsMessages []*MemberCommitmentsMessage,
) (*SecretSharesAccusationsMessage, error) {
	var accusedMembersIDs []int

	for _, commitmentsMessage := range commitmentsMessages {
		// Find share message sent by the same member who sent commitment message
		sharesMessageFound := false
		for _, sharesMessage := range sharesMessages {
			if sharesMessage.senderID == commitmentsMessage.senderID {
				sharesMessageFound = true

				// Check if `commitmentsProduct == expectedProduct`
				// `commitmentsProduct = Π (C_j[k] ^ (i^k)) mod p` for k in [0..T]
				// `expectedProduct = (g ^ s_ji) * (h ^ t_ji) mod p`
				// where: j is sender's ID, i is current member ID, T is threshold.
				if !cm.areSharesValidAgainstCommitments(
					sharesMessage.shareS, sharesMessage.shareT, // s_ji, t_ji
					commitmentsMessage.commitments, // C_j
					cm.ID,                          // i
				) {
					accusedMembersIDs = append(accusedMembersIDs,
						commitmentsMessage.senderID)
					break
				}
				cm.receivedValidSharesS[commitmentsMessage.senderID] = sharesMessage.shareS
				cm.receivedValidSharesT[commitmentsMessage.senderID] = sharesMessage.shareT
				cm.receivedValidPeerCommitments[commitmentsMessage.senderID] = commitmentsMessage.commitments
				break
			}
		}
		if !sharesMessageFound {
			return nil, fmt.Errorf("cannot find shares message from member %d",
				commitmentsMessage.senderID,
			)
		}
	}

	return &SecretSharesAccusationsMessage{
		senderID:   cm.ID,
		accusedIDs: accusedMembersIDs,
	}, nil
}

// areSharesValidAgainstCommitments verifies if commitments are valid for passed
// shares.
//
// The `j` member generated a polynomial with `k` coefficients before. Then they
// calculated a commitments to the polynomial's coefficients `C_j` and individual
// shares `s_ji` and `t_ji` with a polynomial for a member `i`. In this function
// the verifier checks if the shares are valid against the commitments.
//
// The verifier checks that:
// `commitmentsProduct == expectedProduct`
// where:
// `commitmentsProduct = Π (C_j[k] ^ (i^k)) mod p` for k in [0..T],
// and
// `expectedProduct = (g ^ s_ji) * (h ^ t_ji) mod p`:
func (cm *CommittingMember) areSharesValidAgainstCommitments(
	shareS, shareT *big.Int, // s_ji, t_ji
	commitments []*big.Int, // C_j
	memberID int, // i
) bool {
	// `commitmentsProduct = Π (C_j[k] ^ (i^k)) mod p`
	commitmentsProduct := big.NewInt(1)
	for k, c := range commitments {
		commitmentsProduct = new(big.Int).Mod(
			new(big.Int).Mul(
				commitmentsProduct,
				new(big.Int).Exp(
					c,
					pow(memberID, k),
					cm.protocolConfig.P,
				),
			),
			cm.protocolConfig.P,
		)
	}

	// `expectedProduct = (g ^ s_ji) * (h ^ t_ji) mod p`, where:
	expectedProduct := cm.vss.CalculateCommitment(
		shareS,
		shareT,
		cm.protocolConfig.P,
	)

	return expectedProduct.Cmp(commitmentsProduct) == 0
}

// ResolveSecretSharesAccusations resolves a complaint received from a sender
// against a member accused in the shares and commitments verification phase.
// A member is calling this function to judge which party of the dispute is lying.
//
// The function requires shares `s_mj` and `t_mj` calculated by the accused
// member (`m`) for the sender (`j`). These values are expected to be broadcast
// before in encrypted form. On accusation, the shares should be decrypted and
// the revealed value should be passed to this function.
//
// A current member cannot be a part of a dispute. If the current member is
// either an accuser or is accused the function will return an error. The accused
// party cannot be a judge in its own case. From the other hand, the accuser has
// already performed the calculation in the previous phase which resulted in the
// accusation and waits now for a judgment from other players.
//
// The returned value is an ID of the member who should be slashed. It will be
// an accuser ID if the validation shows that shares and commitments are valid,
// so the accusation was unfounded. Else it confirms that accused member misbehaved
// and their ID is returned.
//
// See Phase 5 of the protocol specification.
func (sjm *SharesJustifyingMember) ResolveSecretSharesAccusations(
	senderID, accusedID int, // j, m
	shareS, shareT *big.Int, // s_mj, t_mj
) (int, error) {
	if sjm.ID == senderID || sjm.ID == accusedID {
		return 0, fmt.Errorf("current member cannot be a part of a dispute")
	}

	// Check if `commitmentsProduct == expectedProduct`
	// `commitmentsProduct = Π (C_m[k] ^ (j^k)) mod p` for k in [0..T]
	// `expectedProduct = (g ^ s_mj) * (h ^ t_mj) mod p`
	// where: m is accused member's ID, j is sender's ID, T is threshold.
	if sjm.areSharesValidAgainstCommitments(
		shareS, shareT, // s_mj, t_mj
		sjm.receivedValidPeerCommitments[accusedID], // C_m
		senderID, // j
	) {
		return senderID, nil
	}
	return accusedID, nil
}

// CombineMemberShares sums up all `s` and `t` shares intended for this member.
// Combines secret shares calculated by current member `i` for itself `s_ii` with
// shares calculated by peer members `j` for this member `s_ji`.
//
// `x_i = Σ s_ji mod q` and `x'_i = Σ t_ji mod q` for `j` in a group of players
// who passed secret shares accusations stage.
//
// See Phase 6 of the protocol specification.
func (qm *QualifiedMember) CombineMemberShares() {
	combinedSharesS := qm.selfSecretShareS // s_ii
	for _, s := range qm.receivedValidSharesS {
		combinedSharesS = new(big.Int).Mod(
			new(big.Int).Add(combinedSharesS, s),
			qm.protocolConfig.Q,
		)
	}

	combinedSharesT := qm.selfSecretShareT // t_ii
	for _, t := range qm.receivedValidSharesT {
		combinedSharesT = new(big.Int).Mod(
			new(big.Int).Add(combinedSharesT, t),
			qm.protocolConfig.Q,
		)
	}

	qm.masterPrivateKeyShare = combinedSharesS
	qm.shareT = combinedSharesT
}

// CalculatePublicKeySharePoints calculates public values for member's coefficients.
// It calculates `A_k = g^a_k mod p` for k in [0..T].
//
// See Phase 7 of the protocol specification.
func (sm *SharingMember) CalculatePublicKeySharePoints() *MemberPublicKeySharePointsMessage {
	sm.publicKeySharePoints = make([]*big.Int, len(sm.secretCoefficients))
	for i, a := range sm.secretCoefficients {
		sm.publicKeySharePoints[i] = new(big.Int).Exp(
			sm.vss.G,
			a,
			sm.protocolConfig.P,
		)
	}

	return &MemberPublicKeySharePointsMessage{
		senderID:             sm.ID,
		publicKeySharePoints: sm.publicKeySharePoints,
	}
}

// VerifyPublicKeySharePoints validates public key share points received in
// messages from peer group members.
// It returns accusation message with ID of members for which the verification
// failed.
//
// See Phase 8 of the protocol specification.
func (sm *SharingMember) VerifyPublicKeySharePoints(
	messages []*MemberPublicKeySharePointsMessage,
) (*PointsAccusationsMessage, error) {
	var accusedMembersIDs []int
	// `product = Π (A_jk ^ (i^k)) mod p` for k in [0..T],
	// where: j is sender's ID, i is current member ID, T is threshold.
	for _, message := range messages {
		product := big.NewInt(1)
		for k, a := range message.publicKeySharePoints {
			product = new(big.Int).Mod(
				new(big.Int).Mul(
					product,
					new(big.Int).Exp(
						a,
						pow(sm.ID, k),
						sm.protocolConfig.P,
					),
				),
				sm.protocolConfig.P,
			)
		}
		// `expectedProduct = g^s_ji`
		expectedProduct := new(big.Int).Exp(
			sm.vss.G,
			sm.receivedValidSharesS[message.senderID],
			sm.protocolConfig.P)

		if expectedProduct.Cmp(product) != 0 {
			accusedMembersIDs = append(accusedMembersIDs, message.senderID)
			continue
		}
		sm.receivedValidPeerPublicKeySharePoints[message.senderID] = message.publicKeySharePoints
	}

	return &PointsAccusationsMessage{
		senderID:   sm.ID,
		accusedIDs: accusedMembersIDs,
	}, nil
}

// ResolvePublicKeySharePointsAccusations resolves a complaint received from a sender
// against a member accused in public key share points verification.
//
// Current member cannot be a part of a dispute, if the member is either a sender
// or accused the function will return an error.
//
// The function requires share `s_mj` calculated by the accused member (`m`) for
// the sender (`j`). This value was shared privately by member `m` with member
// `j` in the previous phase. On accusation, this value is revealed publicly to
// resolve the dispute between `m` and `j` and is an input parameter to this function.
//
// The returned value is an ID of the member who should be slashed. It will be
// an accuser ID if the validation shows that coefficients are valid, so the
// accusation was unfounded. Else it confirms that accused member misbehaved
// and their ID is returned.
//
// See Phase 9 of the protocol specification.
func (cjm *PointsJustifyingMember) ResolvePublicKeySharePointsAccusations(
	senderID, accusedID int,
	shareS *big.Int,
) (int, error) {
	if cjm.ID == senderID || cjm.ID == accusedID {
		return 0, fmt.Errorf("current member cannot be a part of a dispute")
	}

	// `product = Π (A_mk ^ (j^k)) mod p` for k in [0..T],
	// where: m is accused member's ID, j is sender's ID, T is threshold.
	product := big.NewInt(1)
	for k, a := range cjm.receivedValidPeerPublicKeySharePoints[accusedID] {
		product = new(big.Int).Mod(
			new(big.Int).Mul(
				product,
				new(big.Int).Exp(
					a,
					pow(senderID, k),
					cjm.protocolConfig.P,
				),
			),
			cjm.protocolConfig.P,
		)
	}

	// `expectedProduct = g^s_mj mod p`, where:
	// m is accused member's ID, j is sender's ID.
	expectedProduct := new(big.Int).Exp(
		cjm.vss.G,
		shareS,
		cjm.protocolConfig.P,
	)

	if expectedProduct.Cmp(product) == 0 {
		return senderID, nil
	}
	return accusedID, nil
}

<<<<<<< HEAD
// DisqualifiedShares contains shares `s_mk` calculated by the disqualified
// member `m` for peer members `k`. The shares were revealed due to disqualification
// of the member `m` from the protocol execution.
type DisqualifiedShares struct {
	disqualifiedMemberID int              // m
	peerSharesS          map[int]*big.Int // <k, s_mk>
}

// ReconstructIndividualPrivateKeys reconstructs disqualified members' individual
// private keys from provided revealed shares calculated by disqualified members
// for peer members.
//
// Function can be executed for members that presented valid shares and commitments
// but were disqualified on public key shares validation stage (Phase 9).
//
// It stores a map of reconstructed individual private keys for each disqualified
// member in a current member's reconstructedIndividualPrivateKeys field:
// <disqualifiedID, privateKeyShare>
//
// See Phase 11 of the protocol specification.
func (rm *ReconstructingMember) ReconstructIndividualPrivateKeys(
	revealedDisqualifiedShares []*DisqualifiedShares,
) {
	rm.reconstructedIndividualPrivateKeys = make(map[int]*big.Int, len(revealedDisqualifiedShares))

	for _, ds := range revealedDisqualifiedShares { // for each disqualified member
		// Reconstruct individual private key `z_m = Σ (s_mk * a_mk) mod p` where:
		// - `z_m` is disqualified member's individual private key
		// - `s_mk` is a share calculated by disqualified member `m` for peer member `k`
		// - `a_mk` is lagrange coefficient for peer member k (see below)
		individualPrivateKey := big.NewInt(0)
		// Get IDs of all peer members from disqualified shares.
		var peerIDs []int
		for k := range ds.peerSharesS {
			peerIDs = append(peerIDs, k)
		}
		// For each peerID `k` and peerShareS `s_mk` calculate `s_mk * a_mk`
		for peerID, peerShareS := range ds.peerSharesS {
			// a_mk
			lagrangeCoefficient := rm.calculateLagrangeCoefficient(peerID, peerIDs)

			// Σ (s_mk * a_mk) mod p
			individualPrivateKey = new(big.Int).Mod(
				new(big.Int).Add(
					individualPrivateKey,
					// s_mk * a_mk
					new(big.Int).Mul(peerShareS, lagrangeCoefficient),
				),
				rm.protocolConfig.P,
			)
		}
		rm.reconstructedIndividualPrivateKeys[ds.disqualifiedMemberID] = individualPrivateKey // <m, z_m>
	}
}

// Calculates Lagrange coefficient for member `k` in a group of members.
//
// `a_mk = Π (l / (l - k)) mod p` where:
// - `a_mk` is a lagrange coefficient for the member `k`,
// - `l` are IDs of members who provided shares,
// and `l != k`.
func (rm *ReconstructingMember) calculateLagrangeCoefficient(memberID int, groupMembersIDs []int) *big.Int {
	lagrangeCoefficient := big.NewInt(1)
	// For each otherID `l` in groupMembersIDs:
	for _, otherID := range groupMembersIDs {
		if otherID != memberID { // l != k
			// l / (l - k)
			quotient := new(big.Int).Mod(
				new(big.Int).Mul(
					big.NewInt(int64(otherID)),
					new(big.Int).ModInverse(
						new(big.Int).Sub(
							big.NewInt(int64(otherID)),
							big.NewInt(int64(memberID)),
						),
						rm.protocolConfig.P,
					),
				),
				rm.protocolConfig.P,
			)

			// Π (l / (l - k)) mod p
			lagrangeCoefficient = new(big.Int).Mod(
				new(big.Int).Mul(
					lagrangeCoefficient, quotient,
				),
				rm.protocolConfig.P,
			)
		}
	}
	return lagrangeCoefficient // a_mk
}

// ReconstructIndividualPublicKeys calculates and stores individual
// public keys from reconstructed individual private keys.
//
// Public key is calculated as `g^privateKey mod p`.
//
// See Phase 11 of the protocol specification.
func (rm *ReconstructingMember) ReconstructIndividualPublicKeys() {
	rm.reconstructedIndividualPublicKeys = make(map[int]*big.Int, len(rm.reconstructedIndividualPrivateKeys))
	for memberID, individualPrivateKey := range rm.reconstructedIndividualPrivateKeys {
		// `y_m = g^{z_m}`
		individualPublicKey := new(big.Int).Exp(
			rm.vss.G,
			individualPrivateKey,
			rm.protocolConfig.P,
		)
		rm.reconstructedIndividualPublicKeys[memberID] = individualPublicKey
	}
=======
func pow(x, y int) *big.Int {
	return new(big.Int).Exp(big.NewInt(int64(x)), big.NewInt(int64(y)), nil)
>>>>>>> fa6d25d3
}<|MERGE_RESOLUTION|>--- conflicted
+++ resolved
@@ -412,7 +412,6 @@
 	return accusedID, nil
 }
 
-<<<<<<< HEAD
 // DisqualifiedShares contains shares `s_mk` calculated by the disqualified
 // member `m` for peer members `k`. The shares were revealed due to disqualification
 // of the member `m` from the protocol execution.
@@ -523,8 +522,8 @@
 		)
 		rm.reconstructedIndividualPublicKeys[memberID] = individualPublicKey
 	}
-=======
+}
+
 func pow(x, y int) *big.Int {
 	return new(big.Int).Exp(big.NewInt(int64(x)), big.NewInt(int64(y)), nil)
->>>>>>> fa6d25d3
 }