// Package gjkr contains code that implements Distributed Key Generation protocol
// described in [GJKR 99].
//
// See http://docs.keep.network/cryptography/beacon_dkg.html#_protocol
//
//     [GJKR 99]: Gennaro R., Jarecki S., Krawczyk H., Rabin T. (1999) Secure
//         Distributed Key Generation for Discrete-Log Based Cryptosystems. In:
//         Stern J. (eds) Advances in Cryptology — EUROCRYPT ’99. EUROCRYPT 1999.
//         Lecture Notes in Computer Science, vol 1592. Springer, Berlin, Heidelberg
//         http://groups.csail.mit.edu/cis/pubs/stasio/vss.ps.gz
package gjkr

import (
	"fmt"
	"math/big"

	"github.com/keep-network/keep-core/pkg/net/ephemeral"
)

// GenerateEphemeralKeyPair takes the known candidate list, and
// generates an ephemeral ECDH keypair with every other candidate member. These
// shares are broadcasted to every valid cadidate member.
//
// See Phase 1 of the protocol specification.
func (em *EphemeralKeyGeneratingMember) GenerateEphemeralKeyPair() (
	[]*EphemeralPublicKeyMessage,
	error,
) {
	var ephemeralKeyMessages []*EphemeralPublicKeyMessage

	// Calculate ephemeral public keys for every group member
	for _, member := range em.group.memberIDs {
		if member == em.ID {
			// don’t actually generate a symmetric key with ourselves
			continue
		}

		ephemeralKey, err := ephemeral.GenerateKeyPair()
		if err != nil {
			return nil, err
		}

		// save the generated ephemeral key to our state
		em.ephemeralKeys[member] = ephemeralKey

		ephemeralKeyMessages = append(ephemeralKeyMessages,
			&EphemeralPublicKeyMessage{
				senderID:           em.ID,
				receiverID:         member,
				ephemeralPublicKey: ephemeralKey.PublicKey,
			},
		)
	}

	return ephemeralKeyMessages, nil
}

// CalculateMembersSharesAndCommitments starts with generating coefficients for
// two polynomials. It then calculates shares for all group member and packs them
// in individual messages for each peer member. Additionally, it calculates
// commitments to `a` coefficients of first polynomial using second's polynomial
// `b` coefficients.
//
// If there is no symmetric key established with the given group member,
// function yields an error.
//
// See Phase 3 of the protocol specification.
func (cm *CommittingMember) CalculateMembersSharesAndCommitments() (
	[]*PeerSharesMessage,
	*MemberCommitmentsMessage,
	error,
) {
	polynomialDegree := cm.group.dishonestThreshold
	coefficientsA, err := generatePolynomial(polynomialDegree, cm.protocolConfig)
	if err != nil {
		return nil, nil, fmt.Errorf("cannot generate polynomial [%v]", err)
	}
	coefficientsB, err := generatePolynomial(polynomialDegree, cm.protocolConfig)
	if err != nil {
		return nil, nil, fmt.Errorf("cannot generate hiding polynomial [%v]", err)
	}

	cm.secretCoefficients = coefficientsA

	// Calculate shares for other group members by evaluating polynomials defined
	// by coefficients `a_i` and `b_i`
	var sharesMessages []*PeerSharesMessage
	for _, receiverID := range cm.group.MemberIDs() {
		// s_j = f_(j) mod q
		memberShareS := cm.evaluateMemberShare(receiverID, coefficientsA)
		// t_j = g_(j) mod q
		memberShareT := cm.evaluateMemberShare(receiverID, coefficientsB)

		// Check if calculated shares for the current member. If true store them
		// without sharing in a message.
		if cm.ID == receiverID {
			cm.selfSecretShareS = memberShareS
			cm.selfSecretShareT = memberShareT
			continue
		}

<<<<<<< HEAD
		sharesMessages = append(sharesMessages,
			&PeerSharesMessage{
				senderID:   cm.ID,
				receiverID: receiverID,
				shareS:     memberShareS,
				shareT:     memberShareT,
			},
		)
=======
		// If there is no symmetric key established with the receiver, error is
		// returned.
		symmetricKey, hasKey := cm.symmetricKeys[receiverID]
		if !hasKey {
			return nil, nil, fmt.Errorf(
				"no symmetric key for receiver %v", receiverID,
			)
		}

		message, err := newPeerSharesMessage(
			cm.ID,
			receiverID,
			memberShareS,
			memberShareT,
			symmetricKey,
		)
		if err != nil {
			return nil, nil, fmt.Errorf(
				"could not create PeerSharesMessage for receiver %v [%v]",
				receiverID,
				err,
			)
		}

		sharesMessages = append(sharesMessages, message)
>>>>>>> c46d84b9
	}

	commitments := make([]*big.Int, len(coefficientsA))
	for k := range commitments {
		// C_k = g^a_k * h^b_k mod p
		commitments[k] = cm.vss.CalculateCommitment(
			coefficientsA[k],
			coefficientsB[k],
			cm.protocolConfig.P,
		)
	}
	commitmentsMessage := &MemberCommitmentsMessage{
		senderID:    cm.ID,
		commitments: commitments,
	}

	return sharesMessages, commitmentsMessage, nil
}

// generatePolynomial generates a random polynomial over Z_q of a given degree.
// This function will generate a slice of `degree + 1` coefficients. Each value
// will be a random `big.Int` in range (0, q).
func generatePolynomial(degree int, dkg *DKG) ([]*big.Int, error) {
	coefficients := make([]*big.Int, degree+1)
	var err error
	for i := range coefficients {
		coefficients[i], err = dkg.RandomQ()
		if err != nil {
			return nil, err
		}
	}
	return coefficients, nil
}

// evaluateMemberShare calculates a share for given memberID.
//
// It calculates `s_j = Σ a_k * j^k mod q`for k in [0..T], where:
// - `a_k` is k coefficient
// - `j` is memberID
// - `T` is threshold
func (cm *CommittingMember) evaluateMemberShare(memberID int, coefficients []*big.Int) *big.Int {
	result := big.NewInt(0)
	for k, a := range coefficients {
		result = new(big.Int).Mod(
			new(big.Int).Add(
				result,
				new(big.Int).Mul(
					a,
					pow(memberID, k),
				),
			),
			cm.protocolConfig.Q,
		)
	}
	return result
}

// VerifyReceivedSharesAndCommitmentsMessages verifies shares and commitments
// received in messages from peer group members.
// It returns accusation message with ID of members for which verification failed.
//
// If cannot match commitments message with shares message for given sender then
// error is returned. Also, error is returned if the member does not have
// a symmetric encryption key established with sender of a message.
//
// All the received PeerSharesMessage should be validated before they are passed
// to this function. It should never happen that the message can't be decrypted
// by this function.
//
// See Phase 4 of the protocol specification.
func (cvm *CommitmentsVerifyingMember) VerifyReceivedSharesAndCommitmentsMessages(
	sharesMessages []*PeerSharesMessage,
	commitmentsMessages []*MemberCommitmentsMessage,
) (*SecretSharesAccusationsMessage, error) {
	var accusedMembersIDs []int

	for _, commitmentsMessage := range commitmentsMessages {
		// Find share message sent by the same member who sent commitment message
		sharesMessageFound := false
		for _, sharesMessage := range sharesMessages {
			if sharesMessage.senderID == commitmentsMessage.senderID {
				sharesMessageFound = true

				// If there is no symmetric key established with a sender of
				// the message, error is returned.
				symmetricKey, hasKey := cvm.symmetricKeys[sharesMessage.senderID]
				if !hasKey {
					return nil, fmt.Errorf(
						"no symmetric key for sender %v",
						sharesMessage.senderID,
					)
				}

				// Decrypt shares using symmetric key established with sender.
				// Since all the message are validated prior to passing to this
				// function, decryption error should never happen.
				shareS, err := sharesMessage.decryptShareS(symmetricKey) // s_ji
				if err != nil {
					return nil, fmt.Errorf(
						"could not decrypt share S [%v]",
						err,
					)
				}
				shareT, err := sharesMessage.decryptShareT(symmetricKey) // t_ji
				if err != nil {
					return nil, fmt.Errorf(
						"could not decrypt share T [%v]",
						err,
					)
				}

				// Check if `commitmentsProduct == expectedProduct`
				// `commitmentsProduct = Π (C_j[k] ^ (i^k)) mod p` for k in [0..T]
				// `expectedProduct = (g ^ s_ji) * (h ^ t_ji) mod p`
				// where: j is sender's ID, i is current member ID, T is threshold.
				if !cvm.areSharesValidAgainstCommitments(
					shareS,                         // s_ji
					shareT,                         // t_ji
					commitmentsMessage.commitments, // C_j
					cvm.ID,                         // i
				) {
					accusedMembersIDs = append(accusedMembersIDs,
						commitmentsMessage.senderID)
					break
				}
				cvm.receivedValidSharesS[commitmentsMessage.senderID] = shareS
				cvm.receivedValidSharesT[commitmentsMessage.senderID] = shareT
				cvm.receivedValidPeerCommitments[commitmentsMessage.senderID] = commitmentsMessage.commitments
				break
			}
		}
		if !sharesMessageFound {
			return nil, fmt.Errorf("cannot find shares message from member %v",
				commitmentsMessage.senderID,
			)
		}
	}

	return &SecretSharesAccusationsMessage{
		senderID:   cvm.ID,
		accusedIDs: accusedMembersIDs,
	}, nil
}

// areSharesValidAgainstCommitments verifies if commitments are valid for passed
// shares.
//
// The `j` member generated a polynomial with `k` coefficients before. Then they
// calculated a commitments to the polynomial's coefficients `C_j` and individual
// shares `s_ji` and `t_ji` with a polynomial for a member `i`. In this function
// the verifier checks if the shares are valid against the commitments.
//
// The verifier checks that:
// `commitmentsProduct == expectedProduct`
// where:
// `commitmentsProduct = Π (C_j[k] ^ (i^k)) mod p` for k in [0..T],
// and
// `expectedProduct = (g ^ s_ji) * (h ^ t_ji) mod p`:
func (cm *CommittingMember) areSharesValidAgainstCommitments(
	shareS, shareT *big.Int, // s_ji, t_ji
	commitments []*big.Int, // C_j
	memberID int, // i
) bool {
	// `commitmentsProduct = Π (C_j[k] ^ (i^k)) mod p`
	commitmentsProduct := big.NewInt(1)
	for k, c := range commitments {
		commitmentsProduct = new(big.Int).Mod(
			new(big.Int).Mul(
				commitmentsProduct,
				new(big.Int).Exp(
					c,
					pow(memberID, k),
					cm.protocolConfig.P,
				),
			),
			cm.protocolConfig.P,
		)
	}

	// `expectedProduct = (g ^ s_ji) * (h ^ t_ji) mod p`, where:
	expectedProduct := cm.vss.CalculateCommitment(
		shareS,
		shareT,
		cm.protocolConfig.P,
	)

	return expectedProduct.Cmp(commitmentsProduct) == 0
}

// ResolveSecretSharesAccusations resolves a complaint received from a sender
// against a member accused in the shares and commitments verification phase.
// A member is calling this function to judge which party of the dispute is lying.
//
// The function requires shares `s_mj` and `t_mj` calculated by the accused
// member (`m`) for the sender (`j`). These values are expected to be broadcast
// before in encrypted form. On accusation, the shares should be decrypted and
// the revealed value should be passed to this function.
//
// A current member cannot be a part of a dispute. If the current member is
// either an accuser or is accused the function will return an error. The accused
// party cannot be a judge in its own case. From the other hand, the accuser has
// already performed the calculation in the previous phase which resulted in the
// accusation and waits now for a judgment from other players.
//
// The returned value is an ID of the member who should be slashed. It will be
// an accuser ID if the validation shows that shares and commitments are valid,
// so the accusation was unfounded. Else it confirms that accused member misbehaved
// and their ID is returned.
//
// See Phase 5 of the protocol specification.
func (sjm *SharesJustifyingMember) ResolveSecretSharesAccusations(
	senderID, accusedID int, // j, m
	shareS, shareT *big.Int, // s_mj, t_mj
) (int, error) {
	if sjm.ID == senderID || sjm.ID == accusedID {
		return 0, fmt.Errorf("current member cannot be a part of a dispute")
	}

	// Check if `commitmentsProduct == expectedProduct`
	// `commitmentsProduct = Π (C_m[k] ^ (j^k)) mod p` for k in [0..T]
	// `expectedProduct = (g ^ s_mj) * (h ^ t_mj) mod p`
	// where: m is accused member's ID, j is sender's ID, T is threshold.
	if sjm.areSharesValidAgainstCommitments(
		shareS, shareT, // s_mj, t_mj
		sjm.receivedValidPeerCommitments[accusedID], // C_m
		senderID, // j
	) {
		return senderID, nil
	}
	return accusedID, nil
}

// CombineMemberShares sums up all `s` and `t` shares intended for this member.
// Combines secret shares calculated by current member `i` for itself `s_ii` with
// shares calculated by peer members `j` for this member `s_ji`.
//
// `x_i = Σ s_ji mod q` and `x'_i = Σ t_ji mod q` for `j` in a group of players
// who passed secret shares accusations stage.
//
// See Phase 6 of the protocol specification.
func (qm *QualifiedMember) CombineMemberShares() {
	combinedSharesS := qm.selfSecretShareS // s_ii
	for _, s := range qm.receivedValidSharesS {
		combinedSharesS = new(big.Int).Mod(
			new(big.Int).Add(combinedSharesS, s),
			qm.protocolConfig.Q,
		)
	}

	combinedSharesT := qm.selfSecretShareT // t_ii
	for _, t := range qm.receivedValidSharesT {
		combinedSharesT = new(big.Int).Mod(
			new(big.Int).Add(combinedSharesT, t),
			qm.protocolConfig.Q,
		)
	}

	qm.masterPrivateKeyShare = combinedSharesS
	qm.shareT = combinedSharesT
}

// CalculatePublicKeySharePoints calculates public values for member's coefficients.
// It calculates `A_k = g^a_k mod p` for k in [0..T].
//
// See Phase 7 of the protocol specification.
func (sm *SharingMember) CalculatePublicKeySharePoints() *MemberPublicKeySharePointsMessage {
	sm.publicKeySharePoints = make([]*big.Int, len(sm.secretCoefficients))
	for i, a := range sm.secretCoefficients {
		sm.publicKeySharePoints[i] = new(big.Int).Exp(
			sm.vss.G,
			a,
			sm.protocolConfig.P,
		)
	}

	return &MemberPublicKeySharePointsMessage{
		senderID:             sm.ID,
		publicKeySharePoints: sm.publicKeySharePoints,
	}
}

// VerifyPublicKeySharePoints validates public key share points received in
// messages from peer group members.
// It returns accusation message with ID of members for which the verification
// failed.
//
// See Phase 8 of the protocol specification.
func (sm *SharingMember) VerifyPublicKeySharePoints(
	messages []*MemberPublicKeySharePointsMessage,
) (*PointsAccusationsMessage, error) {
	var accusedMembersIDs []int
	// `product = Π (A_jk ^ (i^k)) mod p` for k in [0..T],
	// where: j is sender's ID, i is current member ID, T is threshold.
	for _, message := range messages {
		product := big.NewInt(1)
		for k, a := range message.publicKeySharePoints {
			product = new(big.Int).Mod(
				new(big.Int).Mul(
					product,
					new(big.Int).Exp(
						a,
						pow(sm.ID, k),
						sm.protocolConfig.P,
					),
				),
				sm.protocolConfig.P,
			)
		}
		// `expectedProduct = g^s_ji`
		expectedProduct := new(big.Int).Exp(
			sm.vss.G,
			sm.receivedValidSharesS[message.senderID],
			sm.protocolConfig.P)

		if expectedProduct.Cmp(product) != 0 {
			accusedMembersIDs = append(accusedMembersIDs, message.senderID)
			continue
		}
		sm.receivedValidPeerPublicKeySharePoints[message.senderID] = message.publicKeySharePoints
	}

	return &PointsAccusationsMessage{
		senderID:   sm.ID,
		accusedIDs: accusedMembersIDs,
	}, nil
}

// ResolvePublicKeySharePointsAccusations resolves a complaint received from a sender
// against a member accused in public key share points verification.
//
// Current member cannot be a part of a dispute, if the member is either a sender
// or accused the function will return an error.
//
// The function requires share `s_mj` calculated by the accused member (`m`) for
// the sender (`j`). This value was shared privately by member `m` with member
// `j` in the previous phase. On accusation, this value is revealed publicly to
// resolve the dispute between `m` and `j` and is an input parameter to this function.
//
// The returned value is an ID of the member who should be slashed. It will be
// an accuser ID if the validation shows that coefficients are valid, so the
// accusation was unfounded. Else it confirms that accused member misbehaved
// and their ID is returned.
//
// See Phase 9 of the protocol specification.
func (cjm *PointsJustifyingMember) ResolvePublicKeySharePointsAccusations(
	senderID, accusedID int,
	shareS *big.Int,
) (int, error) {
	if cjm.ID == senderID || cjm.ID == accusedID {
		return 0, fmt.Errorf("current member cannot be a part of a dispute")
	}

	// `product = Π (A_mk ^ (j^k)) mod p` for k in [0..T],
	// where: m is accused member's ID, j is sender's ID, T is threshold.
	product := big.NewInt(1)
	for k, a := range cjm.receivedValidPeerPublicKeySharePoints[accusedID] {
		product = new(big.Int).Mod(
			new(big.Int).Mul(
				product,
				new(big.Int).Exp(
					a,
					pow(senderID, k),
					cjm.protocolConfig.P,
				),
			),
			cjm.protocolConfig.P,
		)
	}

	// `expectedProduct = g^s_mj mod p`, where:
	// m is accused member's ID, j is sender's ID.
	expectedProduct := new(big.Int).Exp(
		cjm.vss.G,
		shareS,
		cjm.protocolConfig.P,
	)

	if expectedProduct.Cmp(product) == 0 {
		// TODO The accusation turned out to be unfounded. Should we add accused
		// member's individual public key to receivedValidPeerPublicKeySharePoints?
		return senderID, nil
	}
	return accusedID, nil
}

// DisqualifiedShares contains shares `s_mk` calculated by the disqualified
// member `m` for peer members `k`. The shares were revealed due to disqualification
// of the member `m` from the protocol execution.
type DisqualifiedShares struct {
	disqualifiedMemberID int              // m
	peerSharesS          map[int]*big.Int // <k, s_mk>
}

// ReconstructIndividualPrivateKeys reconstructs disqualified members' individual
// private keys `z_m` from provided revealed shares calculated by disqualified
// members for peer members.
//
// Function need to be executed for qualified members that presented valid shares
// and commitments and were approved for Phase 6 but were disqualified on public
// key shares validation stage (Phase 9).
//
// It stores a map of reconstructed individual private keys for each disqualified
// member in a current member's reconstructedIndividualPrivateKeys field:
// <disqualifiedMemberID, privateKeyShare>
//
// See Phase 11 of the protocol specification.
func (rm *ReconstructingMember) ReconstructIndividualPrivateKeys(
	revealedDisqualifiedShares []*DisqualifiedShares,
) {
	rm.reconstructedIndividualPrivateKeys = make(map[int]*big.Int, len(revealedDisqualifiedShares))

	for _, ds := range revealedDisqualifiedShares { // for each disqualified member
		// Reconstruct individual private key `z_m = Σ (s_mk * a_mk) mod q` where:
		// - `z_m` is disqualified member's individual private key
		// - `s_mk` is a share calculated by disqualified member `m` for peer member `k`
		// - `a_mk` is lagrange coefficient for peer member k (see below)
		individualPrivateKey := big.NewInt(0)
		// Get IDs of all peer members from disqualified shares.
		var peerIDs []int
		for k := range ds.peerSharesS {
			peerIDs = append(peerIDs, k)
		}
		// For each peerID `k` and peerShareS `s_mk` calculate `s_mk * a_mk`
		for peerID, peerShareS := range ds.peerSharesS {
			// a_mk
			lagrangeCoefficient := rm.calculateLagrangeCoefficient(peerID, peerIDs)

			// Σ (s_mk * a_mk) mod q
			individualPrivateKey = new(big.Int).Mod(
				new(big.Int).Add(
					individualPrivateKey,
					// s_mk * a_mk
					new(big.Int).Mul(peerShareS, lagrangeCoefficient),
				),
				rm.protocolConfig.Q,
			)
		}
		rm.reconstructedIndividualPrivateKeys[ds.disqualifiedMemberID] = individualPrivateKey // <m, z_m>
	}
}

// Calculates Lagrange coefficient `a_mk` for member `k` in a group of members.
//
// `a_mk = Π (l / (l - k)) mod q` where:
// - `a_mk` is a lagrange coefficient for the member `k`,
// - `l` are IDs of members who provided shares,
// and `l != k`.
func (rm *ReconstructingMember) calculateLagrangeCoefficient(memberID int, groupMembersIDs []int) *big.Int {
	lagrangeCoefficient := big.NewInt(1)
	// For each otherID `l` in groupMembersIDs:
	for _, otherID := range groupMembersIDs {
		if otherID != memberID { // l != k
			// l / (l - k)
			quotient := new(big.Int).Mod(
				new(big.Int).Mul(
					big.NewInt(int64(otherID)),
					new(big.Int).ModInverse(
						new(big.Int).Sub(
							big.NewInt(int64(otherID)),
							big.NewInt(int64(memberID)),
						),
						rm.protocolConfig.Q,
					),
				),
				rm.protocolConfig.Q,
			)

			// Π (l / (l - k)) mod q
			lagrangeCoefficient = new(big.Int).Mod(
				new(big.Int).Mul(
					lagrangeCoefficient, quotient,
				),
				rm.protocolConfig.Q,
			)
		}
	}
	return lagrangeCoefficient // a_mk
}

// ReconstructIndividualPublicKeys calculates and stores individual public keys
// `y_m` from reconstructed individual private keys `z_m`.
//
// Public key is calculated as `g^privateKey mod p`.
//
// See Phase 11 of the protocol specification.
func (rm *ReconstructingMember) ReconstructIndividualPublicKeys() {
	rm.reconstructedIndividualPublicKeys = make(map[int]*big.Int, len(rm.reconstructedIndividualPrivateKeys))
	for memberID, individualPrivateKey := range rm.reconstructedIndividualPrivateKeys {
		// `y_m = g^{z_m}`
		individualPublicKey := new(big.Int).Exp(
			rm.vss.G,
			individualPrivateKey,
			rm.protocolConfig.P,
		)
		rm.reconstructedIndividualPublicKeys[memberID] = individualPublicKey
	}
}

func pow(x, y int) *big.Int {
	return new(big.Int).Exp(big.NewInt(int64(x)), big.NewInt(int64(y)), nil)
}

// CombineGroupPublicKey calculates a group public key by combining individual
// public keys. Group public key is calculated as a product of individual public
// keys of all group members including member themself.
//
// `Y = Π y_j mod p` for `j`, where `y_j` is individual public key of each qualified
// group member.
//
// This function combines individual public keys of all Qualified Members who were
// approved for Phase 6. Three categories of individual public keys are considered:
// 1. Current member's individual public key.
// 2. Peer members' individual public keys - for members who passed a public key
//    share points validation in Phase 8 and accusations resolution in Phase 9 and
//    are still active group members.
// 3. Disqualified members' individual public keys - for members who were disqualified
//    in Phase 9 and theirs individual private and public keys were reconstructed
//    in Phase 11.
//
// See Phase 12 of the protocol specification.
func (rm *CombiningMember) CombineGroupPublicKey() {
	// Current member's individual public key `A_i0`.
	groupPublicKey := rm.individualPublicKey()

	// Multiply received peer group members' individual public keys `A_j0`.
	for _, peerPublicKey := range rm.receivedValidPeerIndividualPublicKeys() {
		groupPublicKey = new(big.Int).Mod(
			new(big.Int).Mul(groupPublicKey, peerPublicKey),
			rm.protocolConfig.P,
		)
	}

	// Multiply reconstructed disqualified members' individual public keys `g^{z_m}`.
	for _, peerPublicKey := range rm.reconstructedIndividualPublicKeys {
		groupPublicKey = new(big.Int).Mod(
			new(big.Int).Mul(groupPublicKey, peerPublicKey),
			rm.protocolConfig.P,
		)
	}

	rm.groupPublicKey = groupPublicKey
}<|MERGE_RESOLUTION|>--- conflicted
+++ resolved
@@ -99,16 +99,6 @@
 			continue
 		}
 
-<<<<<<< HEAD
-		sharesMessages = append(sharesMessages,
-			&PeerSharesMessage{
-				senderID:   cm.ID,
-				receiverID: receiverID,
-				shareS:     memberShareS,
-				shareT:     memberShareT,
-			},
-		)
-=======
 		// If there is no symmetric key established with the receiver, error is
 		// returned.
 		symmetricKey, hasKey := cm.symmetricKeys[receiverID]
@@ -134,7 +124,6 @@
 		}
 
 		sharesMessages = append(sharesMessages, message)
->>>>>>> c46d84b9
 	}
 
 	commitments := make([]*big.Int, len(coefficientsA))
