--- conflicted
+++ resolved
@@ -6,24 +6,15 @@
 	"github.com/keep-network/keep-core/pkg/net/ephemeral"
 )
 
-<<<<<<< HEAD
-func (mcm *MemberCommitmentsMessage) Commitments() []*bn256.G1 {
-	return mcm.commitments
-}
-
-func (mcm *MemberCommitmentsMessage) SetCommitments(commitments []*bn256.G1) {
-	mcm.commitments = commitments
+func (mcm *MemberCommitmentsMessage) SetCommitment(
+	index int,
+	commitment *bn256.G1,
+) {
+	mcm.commitments[index] = commitment
 }
 
 func (ssam *SecretSharesAccusationsMessage) SetAccusedMembersKeys(
 	accusedMembersKeys map[group.MemberIndex]*ephemeral.PrivateKey,
 ) {
 	ssam.accusedMembersKeys = accusedMembersKeys
-=======
-func (mcm *MemberCommitmentsMessage) SetCommitment(
-	index int,
-	commitment *bn256.G1,
-) {
-	mcm.commitments[index] = commitment
->>>>>>> 4588159b
 }