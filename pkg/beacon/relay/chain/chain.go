package chain

import (
	"math/big"

	"github.com/keep-network/keep-core/pkg/beacon/relay/config"
	"github.com/keep-network/keep-core/pkg/beacon/relay/event"
	"github.com/keep-network/keep-core/pkg/gen/async"
)

// RelayEntryInterface defines the subset of the relay chain interface that
// pertains specifically to submission and retrieval of relay requests and
// entries.
type RelayEntryInterface interface {
	// RequestRelayEntry makes an on-chain request to start generation of a
	// random signature.  An event is generated.
	RequestRelayEntry(blockReward, seed *big.Int) *async.RelayRequestPromise
	// SubmitRelayEntry submits an entry in the threshold relay and returns a
	// promise to track the submission result. The promise is fulfilled with
	// the entry as seen on-chain, or failed if there is an error submitting
	// the entry.
	SubmitRelayEntry(entry *event.Entry) *async.RelayEntryPromise

	// OnRelayEntryGenerated is a callback that is invoked when an on-chain
	// notification of a new, valid relay entry is seen.
	OnRelayEntryGenerated(func(entry *event.Entry))
	// OnRelayEntryRequested is a callback that is invoked when an on-chain
	// notification of a new, valid relay request is seen.
	OnRelayEntryRequested(func(request *event.Request))
}

// GroupInterface defines the subset of the relay chain interface that pertains
// specifically to relay group management.
type GroupInterface interface {
	// SubmitGroupPublicKey submits a 96-byte BLS public key to the blockchain,
	// associated with a request with id requestID. On-chain errors are reported
	// through the promise.
	SubmitGroupPublicKey(requestID *big.Int, key [96]byte) *async.GroupRegistrationPromise
	// OnGroupRegistered is a callback that is invoked when an on-chain
	// notification of a new, valid group being registered is seen.
	OnGroupRegistered(func(key *event.GroupRegistration))
}

// DistributedKeyGenerationInterface defines the subset of the relay chain
// interface that pertains specifically to group formation's distributed key
// generation process.
type DistributedKeyGenerationInterface interface {
	// IsDKGResultPublished checks if the specific DKG result has already been
	// published to a chain for given request ID.
	IsDKGResultPublished(requestID *big.Int, dkgResult *DKGResult) bool
	// SubmitDKGResult sends DKG result to a chain.
	SubmitDKGResult(requestID *big.Int, dkgResult *DKGResult) *async.DKGResultPublicationPromise
	// OnDKGResultPublished is a callback that is invoked when an on-chain
	// notification of a new, valid published result is seen.
<<<<<<< HEAD
	OnDKGResultPublished(func(dkgResultPublication *event.DKGResultPublication))
	// GetDKGSubmissions returns the entire set of submissions that is related
	// to a particular requestID.
	GetDKGSubmissions(requestID *big.Int) *Submissions
	// Vote increases the number of votes for a dkgResultHash.
	Vote(requestID *big.Int, dkgResultHash []byte)
	// OnDKGResultVote registers a callback when a vote occurs.
	OnDKGResultVote(func(dkgResultVote *event.DKGResultVote))
=======
	OnDKGResultPublished(func(dkgResultPublication *event.DKGResultPublication)) event.Subscription
>>>>>>> 7bf45aac
}

// Interface represents the interface that the relay expects to interact with
// the anchoring blockchain on.
type Interface interface {
	// GetConfig returns the expected configuration of the threshold relay.
	GetConfig() (config.Chain, error)

	// OnStakerAdded is a callback that is invoked when an on-chain
	// notification of a new, valid staker is seen.
	OnStakerAdded(func(staker *event.StakerRegistration))
	// AddStaker is a temporary function for Milestone 1 that
	// adds a staker to the group contract.
	AddStaker(groupMemberID string) *async.StakerRegistrationPromise
	// GetStakerList is a temporary function for Milestone 1 that
	// gets back the list of stakers.
	GetStakerList() ([]string, error)

	GroupInterface
	RelayEntryInterface
	DistributedKeyGenerationInterface
}<|MERGE_RESOLUTION|>--- conflicted
+++ resolved
@@ -52,8 +52,7 @@
 	SubmitDKGResult(requestID *big.Int, dkgResult *DKGResult) *async.DKGResultPublicationPromise
 	// OnDKGResultPublished is a callback that is invoked when an on-chain
 	// notification of a new, valid published result is seen.
-<<<<<<< HEAD
-	OnDKGResultPublished(func(dkgResultPublication *event.DKGResultPublication))
+	OnDKGResultPublished(func(dkgResultPublication *event.DKGResultPublication)) event.Subscription
 	// GetDKGSubmissions returns the entire set of submissions that is related
 	// to a particular requestID.
 	GetDKGSubmissions(requestID *big.Int) *Submissions
@@ -61,9 +60,6 @@
 	Vote(requestID *big.Int, dkgResultHash []byte)
 	// OnDKGResultVote registers a callback when a vote occurs.
 	OnDKGResultVote(func(dkgResultVote *event.DKGResultVote))
-=======
-	OnDKGResultPublished(func(dkgResultPublication *event.DKGResultPublication)) event.Subscription
->>>>>>> 7bf45aac
 }
 
 // Interface represents the interface that the relay expects to interact with
