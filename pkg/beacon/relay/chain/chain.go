--- conflicted
+++ resolved
@@ -52,8 +52,7 @@
 	SubmitDKGResult(requestID *big.Int, dkgResult *DKGResult) *async.DKGResultPublicationPromise
 	// OnDKGResultPublished is a callback that is invoked when an on-chain
 	// notification of a new, valid published result is seen.
-<<<<<<< HEAD
-	OnDKGResultPublished(func(dkgResultPublication *event.DKGResultPublication))
+	OnDKGResultPublished(func(dkgResultPublication *event.DKGResultPublication)) event.Subscription
 	// GetDKGSubmissions returns the entire set of submissions that is related
 	// to a particular requestID.
 	GetDKGSubmissions(requestID *big.Int) *Submissions
@@ -63,9 +62,6 @@
 	OnDKGResultVote(func(dkgResultVote *event.DKGResultVote))
 	// CurrentBlock rturns the current block number
 	CurrentBlock() (int, error)
-=======
-	OnDKGResultPublished(func(dkgResultPublication *event.DKGResultPublication)) event.Subscription
->>>>>>> 7bf45aac
 }
 
 // Interface represents the interface that the relay expects to interact with
