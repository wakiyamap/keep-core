package chain

import (
	"math/big"

	"github.com/keep-network/keep-core/pkg/beacon/relay/config"
	"github.com/keep-network/keep-core/pkg/beacon/relay/event"
	"github.com/keep-network/keep-core/pkg/gen/async"
	"github.com/keep-network/keep-core/pkg/subscription"
)

// StakerAddress represents chain-specific address of the staker.
type StakerAddress []byte

// RelayEntryInterface defines the subset of the relay chain interface that
// pertains specifically to submission and retrieval of relay requests and
// entries.
type RelayEntryInterface interface {
	// RequestRelayEntry makes an on-chain request to start generation of a
	// random signature.  An event is generated.
	RequestRelayEntry(blockReward, seed *big.Int) *async.RelayRequestPromise
	// SubmitRelayEntry submits an entry in the threshold relay and returns a
	// promise to track the submission result. The promise is fulfilled with
	// the entry as seen on-chain, or failed if there is an error submitting
	// the entry.
	SubmitRelayEntry(entry *event.Entry) *async.RelayEntryPromise
	// OnRelayEntryGenerated is a callback that is invoked when an on-chain
	// notification of a new, valid relay entry is seen.
	OnRelayEntryGenerated(
		func(entry *event.Entry),
	) (subscription.EventSubscription, error)
	// OnRelayEntryRequested is a callback that is invoked when an on-chain
	// notification of a new, valid relay request is seen.
	OnRelayEntryRequested(
		func(request *event.Request),
	) (subscription.EventSubscription, error)
}

// GroupSelectionInterface defines the subset of the relay chain interface that
// pertains to relay group selection activities.
type GroupSelectionInterface interface {
	// SubmitTicket submits a ticket corresponding to the virtual staker to
	// the chain, and returns a promise to track the submission. The promise
	// is fulfilled with the entry as seen on-chain, or failed if there is an
	// error submitting the entry.
	SubmitTicket(ticket *Ticket) *async.GroupTicketPromise
	// GetSelectedParticipants returns `GroupSize` slice of addresses of
	// candidates which have been selected to the group.
	GetSelectedParticipants() ([]StakerAddress, error)
}

// GroupRegistrationInterface defines the subset of the relay chain interface
// that pertains to relay group registration activities.
type GroupRegistrationInterface interface {
	// SubmitGroupPublicKey submits a public key to the blockchain, associated
	// with a request with id requestID. On-chain errors are reported through
	// the promise.
	SubmitGroupPublicKey(
		requestID *big.Int,
		groupPublicKey []byte,
	) *async.GroupRegistrationPromise
	// OnGroupRegistered is a callback that is invoked when an on-chain
	// notification of a new, valid group being registered is seen.
	OnGroupRegistered(
		func(groupRegistration *event.GroupRegistration),
	) (subscription.EventSubscription, error)
}

// GroupInterface defines the subset of the relay chain interface that pertains
// specifically to relay group management.
type GroupInterface interface {
	GroupSelectionInterface
	GroupRegistrationInterface
}

// DistributedKeyGenerationInterface defines the subset of the relay chain
// interface that pertains specifically to group formation's distributed key
// generation process.
type DistributedKeyGenerationInterface interface {
	// SubmitDKGResult sends DKG result to a chain.
	SubmitDKGResult(
		requestID *big.Int,
		dkgResult *DKGResult,
	) *async.DKGResultPublicationPromise
	// OnDKGResultPublished is a callback that is invoked when an on-chain
	// notification of a new, valid published result is seen.
<<<<<<< HEAD
	OnDKGResultPublished(func(dkgResultPublication *event.DKGResultPublication)) event.Subscription
	// GetDKGSubmissions returns the entire set of submissions that is related
	// to a particular requestID.
	GetDKGSubmissions(requestID *big.Int) *DKGSubmissions
	// DKGResultVote increases the number of votes for a dkgResultHash.
	DKGResultVote(requestID *big.Int, dkgResultHash []byte)
	// OnDKGResultVote registers a callback when a vote occurs.
	OnDKGResultVote(func(dkgResultVote *event.DKGResultVote))
=======
	OnDKGResultPublished(
		func(dkgResultPublication *event.DKGResultPublication),
	) (subscription.EventSubscription, error)
	// GetDKGSubmissions returns the entire set of submissions that is related
	// to a particular requestID.
	GetDKGSubmissions(requestID *big.Int) *DKGSubmissions
>>>>>>> 2a9dd06a
	// IsDKGResultPublished checks if any DKG result has already been published
	// to a chain for the given request ID.
	IsDKGResultPublished(requestID *big.Int) (bool, error)
	// DKGResultVote increases the number of votes for a dkgResultHash.
	DKGResultVote(
		requestID *big.Int,
		dkgResultHash []byte,
	) *async.DKGResultVotePromise
	// OnDKGResultVote registers a callback when a vote occurs.
	OnDKGResultVote(func(dkgResultVote *event.DKGResultVote))
}

// Interface represents the interface that the relay expects to interact with
// the anchoring blockchain on.
type Interface interface {
	// GetConfig returns the expected configuration of the threshold relay.
	GetConfig() (*config.Chain, error)

	GroupInterface
	RelayEntryInterface
	DistributedKeyGenerationInterface
}<|MERGE_RESOLUTION|>--- conflicted
+++ resolved
@@ -84,23 +84,12 @@
 	) *async.DKGResultPublicationPromise
 	// OnDKGResultPublished is a callback that is invoked when an on-chain
 	// notification of a new, valid published result is seen.
-<<<<<<< HEAD
-	OnDKGResultPublished(func(dkgResultPublication *event.DKGResultPublication)) event.Subscription
-	// GetDKGSubmissions returns the entire set of submissions that is related
-	// to a particular requestID.
-	GetDKGSubmissions(requestID *big.Int) *DKGSubmissions
-	// DKGResultVote increases the number of votes for a dkgResultHash.
-	DKGResultVote(requestID *big.Int, dkgResultHash []byte)
-	// OnDKGResultVote registers a callback when a vote occurs.
-	OnDKGResultVote(func(dkgResultVote *event.DKGResultVote))
-=======
 	OnDKGResultPublished(
 		func(dkgResultPublication *event.DKGResultPublication),
 	) (subscription.EventSubscription, error)
 	// GetDKGSubmissions returns the entire set of submissions that is related
 	// to a particular requestID.
 	GetDKGSubmissions(requestID *big.Int) *DKGSubmissions
->>>>>>> 2a9dd06a
 	// IsDKGResultPublished checks if any DKG result has already been published
 	// to a chain for the given request ID.
 	IsDKGResultPublished(requestID *big.Int) (bool, error)
