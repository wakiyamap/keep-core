package chain

import (
	"github.com/keep-network/keep-core/pkg/beacon/entry"
	"github.com/keep-network/keep-core/pkg/beacon/relay"
	"github.com/keep-network/keep-core/pkg/beacon/relay/config"
	"github.com/keep-network/keep-core/pkg/gen/async"
)

// Interface represents the interface that the relay expects to interact
// with the anchoring blockchain on.
type Interface interface {
	// GetConfig returns the expected configuration of the threshold relay.
	GetConfig() (config.Chain, error)
	// SubmitGroupPublicKey submits a 96-byte BLS public key to the blockchain,
	// associated with a string groupID. On-chain errors are
	// are reported through the promise.
	SubmitGroupPublicKey(groupID string, key [96]byte) *async.GroupRegistrationPromise
	// SubmitRelayEntry submits an entry in the threshold relay and returns a
	// promise to track the submission result. The promise is fulfilled with
	// the entry as seen on-chain, or failed if there is an error submitting
	// the entry.
	SubmitRelayEntry(entry *relay.Entry) *async.RelayEntryPromise
	// OnRelayEntryGenerated is a callback that is invoked when an on-chain
	// notification of a new, valid relay entry is seen.
	OnRelayEntryGenerated(handle func(entry *relay.Entry))
	// OnRelayEntryRequested is a callback that is invoked when an on-chain
	// notification of a new, valid relay request is seen.
<<<<<<< HEAD
	OnRelayEntryRequested(func(request entry.Request))

	// AddStaker is a temporary function for Milestone 1 that
	// adds a staker to the group contract.
	AddStaker(groupMemberID string) *async.StakerRegistrationPromise

	// GetStakerList is a temporary function for Milestone 1 that
	// gets back the list of stakers.
	GetStakerList() ([]string, error)
=======
	OnRelayEntryRequested(func(request *entry.Request))
	// OnGroupRegistered is a callback that is invoked when an on-chain
	// notification of a new, valid group being registered is seen.
	OnGroupRegistered(handle func(key *relay.GroupRegistration))
>>>>>>> e050b1f2
}<|MERGE_RESOLUTION|>--- conflicted
+++ resolved
@@ -26,20 +26,14 @@
 	OnRelayEntryGenerated(handle func(entry *relay.Entry))
 	// OnRelayEntryRequested is a callback that is invoked when an on-chain
 	// notification of a new, valid relay request is seen.
-<<<<<<< HEAD
-	OnRelayEntryRequested(func(request entry.Request))
-
+	OnRelayEntryRequested(func(request *entry.Request))
 	// AddStaker is a temporary function for Milestone 1 that
 	// adds a staker to the group contract.
 	AddStaker(groupMemberID string) *async.StakerRegistrationPromise
-
 	// GetStakerList is a temporary function for Milestone 1 that
 	// gets back the list of stakers.
 	GetStakerList() ([]string, error)
-=======
-	OnRelayEntryRequested(func(request *entry.Request))
 	// OnGroupRegistered is a callback that is invoked when an on-chain
 	// notification of a new, valid group being registered is seen.
 	OnGroupRegistered(handle func(key *relay.GroupRegistration))
->>>>>>> e050b1f2
 }