package chain

import (
	"bytes"
	"encoding/binary"
	"fmt"
<<<<<<< HEAD
	"math/big"
=======
>>>>>>> 2a9dd06a
	"os"

	"github.com/ethereum/go-ethereum/crypto/sha3"
)

// DKGResult is a result of distributed key generation protocol.
//
// Success means that the protocol execution finished with acceptable number of
// disqualified or inactive members. The group of remaining members should be
// added to the signing groups for the threshold relay.
//
// Failure means that the group creation could not finish, due to either the number
// of inactive or disqualified participants, or the presented results being
// disputed in a way where the correct outcome cannot be ascertained.
type DKGResult struct {
	// Result type of the protocol execution. True if success, false if failure.
	Success bool
	// Group public key generated by protocol execution, empty if the protocol failed.
	GroupPublicKey []byte
	// Disqualified members are represented as a slice of bytes for optimizing
	// on-chain storage. The length of the slice, and ordering of the members is
	// the same as the members group. Disqualified members are marked as 0x01,
	// non-disqualified members as 0x00.
	Disqualified []byte
	// Inactive members are represented as a slice of bytes for optimizing
	// on-chain storage. The length of the slice, and ordering of the members is
	// the same as the members group. Inactive members are marked as 0x01,
	// active members as 0x00.
	Inactive []byte
}

// Equals checks if two DKG results are equal.
func (r *DKGResult) Equals(r2 *DKGResult) bool {
	if r == nil || r2 == nil {
		return r == r2
	}
	if r.Success != r2.Success {
		return false
	}
	if !bytes.Equal(r.GroupPublicKey, r2.GroupPublicKey) {
		return false
	}
	if !bytes.Equal(r.Disqualified, r2.Disqualified) {
		return false
	}
	if !bytes.Equal(r.Inactive, r2.Inactive) {
		return false
	}
	return true
}

// Hash the DKGResult and return the hashed value.
func (r *DKGResult) Hash() []byte {
	serial := r.serialize()
	d := sha3.NewKeccak256()
	d.Write(serial)
	return d.Sum(nil)
}

// serialize converts the DKGResult into bytes.  This is so that it can be hashed.
// Format:
// Byte 0 - 0x01 == true, 0x00 == false - r1.Success
// Byte 1..4 - length of the group public key in BigEndian format
// Byte 5..X - the group public key in bytes
// Byte X+1..X+5 - length of the set of Disqualified
// Byte X+6..Y - Set of disqualified as 0x01, 0x00 for true/false
// Byte Y+1..Y+5 - length of the set of Inactive
// Byte X+6..Y - Set of inactive as 0x01, 0x00 for true/false
func (r *DKGResult) serialize() []byte {
	boolToByte := func(b bool) []byte {
		if b {
			return []byte{0x01}
		}
		return []byte{0x00}
	}
<<<<<<< HEAD
	return true
}

// Hash the DKGResult and return the hashed value.
func (r *DKGResult) Hash() []byte {
	serial := r.serialize()
	d := sha3.NewKeccak256()
	d.Write(serial)
	return d.Sum(nil)
}

// serialize converts the DKGResult into bytes.  This is so that it can be hashed.
// Format:
// Byte 0 - 0x01 == true, 0x00 == false - r1.Success
// Byte 1..4 - length of the group public key in BigEndian format
// Byte 5..X - the group public key in bytes
// Byte X+1..X+5 - length of the set of Disqualified
// Byte X+6..Y - Set of disqualified as 0x01, 0x00 for true/false
// Byte Y+1..Y+5 - length of the set of Inactive
// Byte X+6..Y - Set of inactive as 0x01, 0x00 for true/false
func (r *DKGResult) serialize() []byte {
	boolToByte := func(b bool) []byte {
		if b {
			return []byte{0x01}
		}
		return []byte{0x00}
	}

	var buf bytes.Buffer
	buf.Write(boolToByte(r.Success)) // Byte 0 - 0x01 == true, 0x00 == false - r1.Success
=======

	var buf bytes.Buffer
	buf.Write(boolToByte(r.Success)) // Byte 0 - 0x01 == true, 0x00 == false - r1.Success

>>>>>>> 2a9dd06a
	gpk := r.GroupPublicKey
	err := binary.Write(&buf, binary.BigEndian, int32(len(gpk))) // Byte 1..4 - length of the group public key in BigEndian format
	if err != nil {
		fmt.Fprintf(os.Stderr, "Invalid Type: [%v]\n", err)
	}
<<<<<<< HEAD
	buf.Write(gpk)                                                         // Byte 5..X - the group public key in bytes
=======
	buf.Write(gpk) // Byte 5..X - the group public key in bytes

>>>>>>> 2a9dd06a
	err = binary.Write(&buf, binary.BigEndian, int32(len(r.Disqualified))) // Byte X+1..X+5 - length of the set of Disqualified
	if err != nil {
		fmt.Fprintf(os.Stderr, "Invalid Type: [%v]\n", err)
	}
<<<<<<< HEAD
	for _, b := range r.Disqualified { // Byte X+6..Y - Set of disqualified as 0x01, 0x00 for true/false
		buf.Write(boolToByte(b))
	}
=======
	buf.Write(r.Disqualified)                                          // Byte X+6..Y - Set of disqualified as 0x01, 0x00 for true/false
>>>>>>> 2a9dd06a
	err = binary.Write(&buf, binary.BigEndian, int32(len(r.Inactive))) // Byte Y+1..Y+5 - length of the set of Inactive
	if err != nil {
		fmt.Fprintf(os.Stderr, "Invalid Type: [%v]\n", err)
	}
<<<<<<< HEAD
	for _, b := range r.Inactive { // Byte X+6..Y - Set of inactive as 0x01, 0x00 for true/false
		buf.Write(boolToByte(b))
	}
=======
	buf.Write(r.Inactive) // Byte X+6..Y - Set of inactive as 0x01, 0x00 for true/false

>>>>>>> 2a9dd06a
	return buf.Bytes()
}<|MERGE_RESOLUTION|>--- conflicted
+++ resolved
@@ -4,10 +4,6 @@
 	"bytes"
 	"encoding/binary"
 	"fmt"
-<<<<<<< HEAD
-	"math/big"
-=======
->>>>>>> 2a9dd06a
 	"os"
 
 	"github.com/ethereum/go-ethereum/crypto/sha3"
@@ -83,76 +79,26 @@
 		}
 		return []byte{0x00}
 	}
-<<<<<<< HEAD
-	return true
-}
-
-// Hash the DKGResult and return the hashed value.
-func (r *DKGResult) Hash() []byte {
-	serial := r.serialize()
-	d := sha3.NewKeccak256()
-	d.Write(serial)
-	return d.Sum(nil)
-}
-
-// serialize converts the DKGResult into bytes.  This is so that it can be hashed.
-// Format:
-// Byte 0 - 0x01 == true, 0x00 == false - r1.Success
-// Byte 1..4 - length of the group public key in BigEndian format
-// Byte 5..X - the group public key in bytes
-// Byte X+1..X+5 - length of the set of Disqualified
-// Byte X+6..Y - Set of disqualified as 0x01, 0x00 for true/false
-// Byte Y+1..Y+5 - length of the set of Inactive
-// Byte X+6..Y - Set of inactive as 0x01, 0x00 for true/false
-func (r *DKGResult) serialize() []byte {
-	boolToByte := func(b bool) []byte {
-		if b {
-			return []byte{0x01}
-		}
-		return []byte{0x00}
-	}
 
 	var buf bytes.Buffer
 	buf.Write(boolToByte(r.Success)) // Byte 0 - 0x01 == true, 0x00 == false - r1.Success
-=======
-
-	var buf bytes.Buffer
-	buf.Write(boolToByte(r.Success)) // Byte 0 - 0x01 == true, 0x00 == false - r1.Success
-
->>>>>>> 2a9dd06a
 	gpk := r.GroupPublicKey
 	err := binary.Write(&buf, binary.BigEndian, int32(len(gpk))) // Byte 1..4 - length of the group public key in BigEndian format
 	if err != nil {
 		fmt.Fprintf(os.Stderr, "Invalid Type: [%v]\n", err)
 	}
-<<<<<<< HEAD
-	buf.Write(gpk)                                                         // Byte 5..X - the group public key in bytes
-=======
 	buf.Write(gpk) // Byte 5..X - the group public key in bytes
 
->>>>>>> 2a9dd06a
 	err = binary.Write(&buf, binary.BigEndian, int32(len(r.Disqualified))) // Byte X+1..X+5 - length of the set of Disqualified
 	if err != nil {
 		fmt.Fprintf(os.Stderr, "Invalid Type: [%v]\n", err)
 	}
-<<<<<<< HEAD
-	for _, b := range r.Disqualified { // Byte X+6..Y - Set of disqualified as 0x01, 0x00 for true/false
-		buf.Write(boolToByte(b))
-	}
-=======
 	buf.Write(r.Disqualified)                                          // Byte X+6..Y - Set of disqualified as 0x01, 0x00 for true/false
->>>>>>> 2a9dd06a
 	err = binary.Write(&buf, binary.BigEndian, int32(len(r.Inactive))) // Byte Y+1..Y+5 - length of the set of Inactive
 	if err != nil {
 		fmt.Fprintf(os.Stderr, "Invalid Type: [%v]\n", err)
 	}
-<<<<<<< HEAD
-	for _, b := range r.Inactive { // Byte X+6..Y - Set of inactive as 0x01, 0x00 for true/false
-		buf.Write(boolToByte(b))
-	}
-=======
 	buf.Write(r.Inactive) // Byte X+6..Y - Set of inactive as 0x01, 0x00 for true/false
 
->>>>>>> 2a9dd06a
 	return buf.Bytes()
 }