--- conflicted
+++ resolved
@@ -38,13 +38,8 @@
 	return false
 }
 
-func isSenderAccepted(filter gjkr.MessageFiltering, message net.Message) bool {
-	senderID, ok := message.ProtocolSenderID().(gjkr.MemberID)
-	if ok && filter.IsSenderAccepted(senderID) {
-		return true
-	}
-
-	return false
+func isSenderAccepted(filter gjkr.MessageFiltering, message gjkr.ProtocolMessage) bool {
+	return filter.IsSenderAccepted(message.SenderID())
 }
 
 // initializationState is the starting state of key generation; it waits for
@@ -134,13 +129,8 @@
 func (ekpgs *ephemeralKeyPairGenerationState) receive(msg net.Message) error {
 	switch phaseMessage := msg.Payload().(type) {
 	case *gjkr.EphemeralPublicKeyMessage:
-<<<<<<< HEAD
-		if !isMessageFromSelf(ekpgs, phaseMessage) {
+		if !isMessageFromSelf(ekpgs, phaseMessage) && isSenderAccepted(ekpgs.member, phaseMessage) {
 			ekpgs.phaseMessages = append(ekpgs.phaseMessages, phaseMessage)
-=======
-		if !isMessageFromSelf(ekpgs, msg) && isSenderAccepted(ekpgs.member, msg) {
-			ekpgs.phaseMessages = append(ekpgs.phaseMessages, publicKeyMessage)
->>>>>>> 8601f519
 		}
 	}
 
@@ -229,11 +219,7 @@
 func (cs *commitmentState) receive(msg net.Message) error {
 	switch phaseMessage := msg.Payload().(type) {
 	case *gjkr.PeerSharesMessage:
-<<<<<<< HEAD
-		if !isMessageFromSelf(cs, phaseMessage) {
-=======
-		if !isMessageFromSelf(cs, msg) && isSenderAccepted(cs.member, msg) {
->>>>>>> 8601f519
+		if !isMessageFromSelf(cs, phaseMessage) && isSenderAccepted(cs.member, phaseMessage) {
 			cs.phaseSharesMessages = append(cs.phaseSharesMessages, phaseMessage)
 		}
 
@@ -303,11 +289,7 @@
 func (cvs *commitmentsVerificationState) receive(msg net.Message) error {
 	switch phaseMessage := msg.Payload().(type) {
 	case *gjkr.SecretSharesAccusationsMessage:
-<<<<<<< HEAD
-		if !isMessageFromSelf(cvs, phaseMessage) {
-=======
-		if !isMessageFromSelf(cvs, msg) && isSenderAccepted(cvs.member, msg) {
->>>>>>> 8601f519
+		if !isMessageFromSelf(cvs, phaseMessage) && isSenderAccepted(cvs.member, phaseMessage) {
 			cvs.phaseAccusationsMessages = append(
 				cvs.phaseAccusationsMessages,
 				phaseMessage,
@@ -432,13 +414,8 @@
 func (pss *pointsShareState) receive(msg net.Message) error {
 	switch phaseMessage := msg.Payload().(type) {
 	case *gjkr.MemberPublicKeySharePointsMessage:
-<<<<<<< HEAD
-		if !isMessageFromSelf(pss, phaseMessage) {
+		if !isMessageFromSelf(pss, phaseMessage) && isSenderAccepted(pss.member, phaseMessage) {
 			pss.phaseMessages = append(pss.phaseMessages, phaseMessage)
-=======
-		if !isMessageFromSelf(pss, msg) && isSenderAccepted(pss.member, msg) {
-			pss.phaseMessages = append(pss.phaseMessages, pointsMessage)
->>>>>>> 8601f519
 		}
 	}
 
@@ -493,13 +470,8 @@
 func (pvs *pointsValidationState) receive(msg net.Message) error {
 	switch phaseMessage := msg.Payload().(type) {
 	case *gjkr.PointsAccusationsMessage:
-<<<<<<< HEAD
-		if !isMessageFromSelf(pvs, phaseMessage) {
+		if !isMessageFromSelf(pvs, phaseMessage) && isSenderAccepted(pvs.member, phaseMessage) {
 			pvs.phaseMessages = append(pvs.phaseMessages, phaseMessage)
-=======
-		if !isMessageFromSelf(pvs, msg) && isSenderAccepted(pvs.member, msg) {
-			pvs.phaseMessages = append(pvs.phaseMessages, pointsAccusationMessage)
->>>>>>> 8601f519
 		}
 	}
 
@@ -592,13 +564,8 @@
 func (rs *keyRevealState) receive(msg net.Message) error {
 	switch phaseMessage := msg.Payload().(type) {
 	case *gjkr.DisqualifiedEphemeralKeysMessage:
-<<<<<<< HEAD
-		if !isMessageFromSelf(rs, phaseMessage) {
+		if !isMessageFromSelf(rs, phaseMessage) && isSenderAccepted(rs.member, phaseMessage) {
 			rs.phaseMessages = append(rs.phaseMessages, phaseMessage)
-=======
-		if !isMessageFromSelf(rs, msg) && isSenderAccepted(rs.member, msg) {
-			rs.phaseMessages = append(rs.phaseMessages, revealMessage)
->>>>>>> 8601f519
 		}
 	}
 
