package dkg

import (
	"context"
	"crypto/rand"
	"fmt"
	"math/big"
	"sync"
	"testing"
	"time"

	"github.com/keep-network/keep-core/pkg/altbn128"
	relaychain "github.com/keep-network/keep-core/pkg/beacon/relay/chain"
	"github.com/keep-network/keep-core/pkg/beacon/relay/dkg/result"
	"github.com/keep-network/keep-core/pkg/beacon/relay/event"
	"github.com/keep-network/keep-core/pkg/beacon/relay/gjkr"
	"github.com/keep-network/keep-core/pkg/beacon/relay/group"
	chainLocal "github.com/keep-network/keep-core/pkg/chain/local"
	"github.com/keep-network/keep-core/pkg/internal/interception"
	"github.com/keep-network/keep-core/pkg/internal/testutils"
	"github.com/keep-network/keep-core/pkg/net"
	"github.com/keep-network/keep-core/pkg/net/key"
	netLocal "github.com/keep-network/keep-core/pkg/net/local"
	"github.com/keep-network/keep-core/pkg/operator"
)

var minimumStake = big.NewInt(20)

func TestExecute_HappyPath(t *testing.T) {
	t.Parallel()

	groupSize := 5
	threshold := 3

	interceptor := func(msg net.TaggedMarshaler) net.TaggedMarshaler {
		return msg
	}

	result, err := runTest(groupSize, threshold, interceptor)
	if err != nil {
		t.Fatal(err)
	}

	assertDkgResultPublished(t, result)
	assertSuccessfulSignersCount(t, result, groupSize)
	assertMemberFailuresCount(t, result, 0)
	assertSamePublicKey(t, result)
	assertNoDisqualifiedMembers(t, result)
	assertNoInactiveMembers(t, result)
	assertValidGroupPublicKey(t, result)
}

func TestExecute_IA_member1_ephemeralKeyGenerationPhase1(t *testing.T) {
	t.Parallel()

	groupSize := 5
	threshold := 3

	interceptorRules := func(msg net.TaggedMarshaler) net.TaggedMarshaler {

		publicKeyMessage, ok := msg.(*gjkr.EphemeralPublicKeyMessage)
		if ok && publicKeyMessage.SenderID() == group.MemberIndex(1) {
			return nil
		}

		return msg
	}

	result, err := runTest(groupSize, threshold, interceptorRules)
	if err != nil {
		t.Fatal(err)
	}

	assertDkgResultPublished(t, result)
	assertSuccessfulSignersCount(t, result, groupSize-1)
	assertMemberFailuresCount(t, result, 1)
	assertSamePublicKey(t, result)
	assertNoDisqualifiedMembers(t, result)
	assertInactiveMembers(t, result, group.MemberIndex(1))
	assertValidGroupPublicKey(t, result)
}

func TestExecute_IA_member1and2_commitmentPhase3(t *testing.T) {
	t.Parallel()

	groupSize := 7
	threshold := 4

	interceptorRules := func(msg net.TaggedMarshaler) net.TaggedMarshaler {
		// drop commitment message from member 1
		commitmentMessage, ok := msg.(*gjkr.MemberCommitmentsMessage)
		if ok && commitmentMessage.SenderID() == group.MemberIndex(1) {
			return nil
		}

		// drop shares message from member 2
		sharesMessage, ok := msg.(*gjkr.PeerSharesMessage)
		if ok && sharesMessage.SenderID() == group.MemberIndex(2) {
			return nil
		}

		return msg
	}

	result, err := runTest(groupSize, threshold, interceptorRules)
	if err != nil {
		t.Fatal(err)
	}

	assertDkgResultPublished(t, result)
	assertSuccessfulSignersCount(t, result, groupSize-2)
	assertMemberFailuresCount(t, result, 2)
	assertSamePublicKey(t, result)
	assertNoDisqualifiedMembers(t, result)
	assertInactiveMembers(t, result, group.MemberIndex(1), group.MemberIndex(2))
	assertValidGroupPublicKey(t, result)
}

func TestExecute_IA_member1_sharesAndCommitmentsVerificationPhase4(t *testing.T) {
	t.Parallel()

	groupSize := 3
	threshold := 2

	interceptorRules := func(msg net.TaggedMarshaler) net.TaggedMarshaler {

		accusationsMessage, ok := msg.(*gjkr.SecretSharesAccusationsMessage)
		if ok && accusationsMessage.SenderID() == group.MemberIndex(1) {
			return nil
		}

		return msg
	}

	result, err := runTest(groupSize, threshold, interceptorRules)
	if err != nil {
		t.Fatal(err)
	}

	assertDkgResultPublished(t, result)
	assertSuccessfulSignersCount(t, result, groupSize-1)
	assertMemberFailuresCount(t, result, 1)
	assertSamePublicKey(t, result)
	assertNoDisqualifiedMembers(t, result)
	assertInactiveMembers(t, result, group.MemberIndex(1))
	assertValidGroupPublicKey(t, result)
}

func TestExecute_IA_member1_publicKeySharePointsCalculationPhase7(t *testing.T) {
	t.Parallel()

	groupSize := 5
	threshold := 3

	interceptorRules := func(msg net.TaggedMarshaler) net.TaggedMarshaler {

		sharePointsMessage, ok := msg.(*gjkr.MemberPublicKeySharePointsMessage)
		if ok && sharePointsMessage.SenderID() == group.MemberIndex(1) {
			return nil
		}

		return msg
	}

	result, err := runTest(groupSize, threshold, interceptorRules)
	if err != nil {
		t.Fatal(err)
	}

	assertDkgResultPublished(t, result)
	assertSuccessfulSignersCount(t, result, groupSize-1)
	assertMemberFailuresCount(t, result, 1)
	assertSamePublicKey(t, result)
	assertNoDisqualifiedMembers(t, result)
	assertInactiveMembers(t, result, group.MemberIndex(1))
	assertValidGroupPublicKey(t, result)
}

func TestExecute_IA_member1_publicKeySharePointsVerificationPhase8(t *testing.T) {
	t.Parallel()

	groupSize := 5
	threshold := 3

	interceptorRules := func(msg net.TaggedMarshaler) net.TaggedMarshaler {

		accusationsMessage, ok := msg.(*gjkr.PointsAccusationsMessage)
		if ok && accusationsMessage.SenderID() == group.MemberIndex(1) {
			return nil
		}

		return msg
	}

	result, err := runTest(groupSize, threshold, interceptorRules)
	if err != nil {
		t.Fatal(err)
	}

	assertDkgResultPublished(t, result)
	assertSuccessfulSignersCount(t, result, groupSize-1)
	assertMemberFailuresCount(t, result, 1)
	assertSamePublicKey(t, result)
	assertNoDisqualifiedMembers(t, result)
	assertInactiveMembers(t, result, group.MemberIndex(1))
	assertValidGroupPublicKey(t, result)
}

<<<<<<< HEAD
func TestExecute_IA_member3and5_disqualifiedMembersKeysRevealingPhase10(t *testing.T) {
=======
func TestExecute_IA_member2and4_DKGResultSigningPhase13(t *testing.T) {
>>>>>>> 6b693f70
	t.Parallel()

	groupSize := 5
	threshold := 3

	interceptorRules := func(msg net.TaggedMarshaler) net.TaggedMarshaler {

<<<<<<< HEAD
		disqualifiedKeysMessage, ok := msg.(*gjkr.DisqualifiedEphemeralKeysMessage)
		if ok && (disqualifiedKeysMessage.SenderID() == group.MemberIndex(3) ||
			disqualifiedKeysMessage.SenderID() == group.MemberIndex(5)) {
=======
		hashSignatureMessage, ok := msg.(*result.DKGResultHashSignatureMessage)
		if ok && (hashSignatureMessage.SenderID() == group.MemberIndex(2) ||
			hashSignatureMessage.SenderID() == group.MemberIndex(4)) {
>>>>>>> 6b693f70
			return nil
		}

		return msg
	}

	result, err := runTest(groupSize, threshold, interceptorRules)
	if err != nil {
		t.Fatal(err)
	}

	assertDkgResultPublished(t, result)
<<<<<<< HEAD
	assertSuccessfulSignersCount(t, result, groupSize-2)
	assertMemberFailuresCount(t, result, 2)
	assertSamePublicKey(t, result)
	assertNoDisqualifiedMembers(t, result)
	assertInactiveMembers(t, result, group.MemberIndex(3), group.MemberIndex(5))
=======
	assertSuccessfulSignersCount(t, result, groupSize)
	assertMemberFailuresCount(t, result, 0)
	assertSamePublicKey(t, result)
	assertNoDisqualifiedMembers(t, result)
	assertInactiveMembers(t, result)
>>>>>>> 6b693f70
	assertValidGroupPublicKey(t, result)
}

func assertDkgResultPublished(
	t *testing.T,
	testResult *dkgTestResult,
) {
	if testResult.dkgResult == nil {
		t.Fatal("dkg result is nil")
	}
}

func assertSuccessfulSignersCount(
	t *testing.T,
	testResult *dkgTestResult,
	expectedCount int,
) {
	if len(testResult.signers) != expectedCount {
		t.Errorf(
			"unexpected number of successful signers\nexpected: [%v]\nactual:   [%v]",
			expectedCount,
			len(testResult.signers),
		)
	}
}

func assertMemberFailuresCount(
	t *testing.T,
	testResult *dkgTestResult,
	expectedCount int,
) {
	if len(testResult.memberFailures) != expectedCount {
		t.Errorf(
			"unexpected number of member failures\nexpected: [%v]\nactual:   [%v]",
			expectedCount,
			len(testResult.memberFailures),
		)
	}
}

func assertNoDisqualifiedMembers(t *testing.T, testResult *dkgTestResult) {
	disqualifiedMemberByte := byte(0x01)

	for i, dq := range testResult.dkgResult.Disqualified {
		if dq == disqualifiedMemberByte {
			t.Errorf("member [%v] has been unexpectedly disqualified", i)
		}
	}
}

func assertNoInactiveMembers(t *testing.T, testResult *dkgTestResult) {
	assertInactiveMembers(t, testResult)
}

func assertInactiveMembers(
	t *testing.T,
	testResult *dkgTestResult,
	expectedInactiveMembers ...group.MemberIndex,
) {
	inactiveMemberByte := byte(0x01)
	activeMemberByte := byte(0x00)

	containsMemberIndex := func(
		index group.MemberIndex,
		indexes []group.MemberIndex,
	) bool {
		for _, i := range indexes {
			if i == index {
				return true
			}
		}

		return false
	}

	for i, ia := range testResult.dkgResult.Inactive {
		memberIndex := i + 1 // member indexes starts from 1
		inactiveExpected := containsMemberIndex(
			group.MemberIndex(memberIndex),
			expectedInactiveMembers,
		)

		if ia == inactiveMemberByte && !inactiveExpected {
			t.Errorf(
				"member [%v] has been unexpectedly marked as inactive",
				memberIndex,
			)
		} else if ia == activeMemberByte && inactiveExpected {
			t.Errorf(
				"member [%v] has not been unexpectedly marked as inactive",
				memberIndex,
			)
		}
	}
}

func assertSamePublicKey(t *testing.T, testResult *dkgTestResult) {
	for _, signer := range testResult.signers {
		testutils.AssertBytesEqual(
			t,
			testResult.dkgResult.GroupPublicKey,
			signer.GroupPublicKeyBytes(),
		)
	}
}

func assertValidGroupPublicKey(t *testing.T, testResult *dkgTestResult) {
	_, err := altbn128.DecompressToG2(testResult.dkgResult.GroupPublicKey)
	if err != nil {
		t.Errorf("invalid group public key: [%v]", err)
	}
}

type dkgTestResult struct {
	dkgResult      *relaychain.DKGResult
	signers        []*ThresholdSigner
	memberFailures []error
}

func runTest(
	groupSize int,
	threshold int,
	rules interception.Rules,
) (*dkgTestResult, error) {
	privateKey, publicKey, err := operator.GenerateKeyPair()
	if err != nil {
		return nil, err
	}

	_, networkPublicKey := key.OperatorKeyToNetworkKey(privateKey, publicKey)

	network := interception.NewNetwork(
		netLocal.ConnectWithKey(networkPublicKey),
		rules,
	)

	chain := chainLocal.ConnectWithKey(groupSize, threshold, minimumStake, privateKey)

	return executeDKG(groupSize, threshold, chain, network)
}

func executeDKG(
	groupSize int,
	threshold int,
	chain chainLocal.Chain,
	network interception.Network,
) (*dkgTestResult, error) {
	blockCounter, err := chain.BlockCounter()
	if err != nil {
		return nil, err
	}

	seed, err := rand.Int(rand.Reader, big.NewInt(100000))
	if err != nil {
		return nil, err
	}

	broadcastChannel, err := network.ChannelFor(fmt.Sprintf("dkg-test-%v", seed))
	if err != nil {
		return nil, err
	}

	resultSubmissionChan := make(chan *event.DKGResultSubmission)
	chain.ThresholdRelay().OnDKGResultSubmitted(
		func(event *event.DKGResultSubmission) {
			resultSubmissionChan <- event
		},
	)

	var signersMutex sync.Mutex
	var signers []*ThresholdSigner

	var memberFailures []error

	var wg sync.WaitGroup
	wg.Add(groupSize)

	currentBlockHeight, err := blockCounter.CurrentBlock()
	if err != nil {
		return nil, err
	}

	// Wait for 3 blocks before starting DKG to
	// make sure all members are up.
	startBlockHeight := currentBlockHeight + 3

	for i := 0; i < groupSize; i++ {
		i := i // capture for goroutine
		go func() {
			signer, err := ExecuteDKG(
				seed,
				i,
				groupSize,
				threshold,
				startBlockHeight,
				blockCounter,
				chain.ThresholdRelay(),
				chain.Signing(),
				broadcastChannel,
			)
			if signer != nil {
				signersMutex.Lock()
				signers = append(signers, signer)
				signersMutex.Unlock()
			}
			if err != nil {
				fmt.Printf("failed with: [%v]\n", err)
				memberFailures = append(memberFailures, err)
			}
			wg.Done()
		}()
	}
	wg.Wait()

	// We give 5 seconds so that OnDKGResultSubmitted async handler
	// is fired. If it's not, than it means no result was published
	// to the chain.
	ctx, cancel := context.WithTimeout(context.Background(), 5*time.Second)
	defer cancel()

	select {
	case <-resultSubmissionChan:
		// result was published to the chain, let's fetch it
		return &dkgTestResult{
			chain.GetLastDKGResult(),
			signers,
			memberFailures,
		}, nil

	case <-ctx.Done():
		// no result published to the chain
		return &dkgTestResult{
			nil,
			signers,
			memberFailures,
		}, nil
	}
}<|MERGE_RESOLUTION|>--- conflicted
+++ resolved
@@ -206,11 +206,7 @@
 	assertValidGroupPublicKey(t, result)
 }
 
-<<<<<<< HEAD
 func TestExecute_IA_member3and5_disqualifiedMembersKeysRevealingPhase10(t *testing.T) {
-=======
-func TestExecute_IA_member2and4_DKGResultSigningPhase13(t *testing.T) {
->>>>>>> 6b693f70
 	t.Parallel()
 
 	groupSize := 5
@@ -218,40 +214,57 @@
 
 	interceptorRules := func(msg net.TaggedMarshaler) net.TaggedMarshaler {
 
-<<<<<<< HEAD
 		disqualifiedKeysMessage, ok := msg.(*gjkr.DisqualifiedEphemeralKeysMessage)
 		if ok && (disqualifiedKeysMessage.SenderID() == group.MemberIndex(3) ||
 			disqualifiedKeysMessage.SenderID() == group.MemberIndex(5)) {
-=======
+			return nil
+		}
+
+		return msg
+	}
+
+	result, err := runTest(groupSize, threshold, interceptorRules)
+	if err != nil {
+		t.Fatal(err)
+	}
+
+	assertDkgResultPublished(t, result)
+	assertSuccessfulSignersCount(t, result, groupSize-2)
+	assertMemberFailuresCount(t, result, 2)
+	assertSamePublicKey(t, result)
+	assertNoDisqualifiedMembers(t, result)
+	assertInactiveMembers(t, result, group.MemberIndex(3), group.MemberIndex(5))
+	assertValidGroupPublicKey(t, result)
+}
+
+func TestExecute_IA_member2and4_DKGResultSigningPhase13(t *testing.T) {
+	t.Parallel()
+
+	groupSize := 5
+	threshold := 3
+
+	interceptorRules := func(msg net.TaggedMarshaler) net.TaggedMarshaler {
+
 		hashSignatureMessage, ok := msg.(*result.DKGResultHashSignatureMessage)
 		if ok && (hashSignatureMessage.SenderID() == group.MemberIndex(2) ||
 			hashSignatureMessage.SenderID() == group.MemberIndex(4)) {
->>>>>>> 6b693f70
-			return nil
-		}
-
-		return msg
-	}
-
-	result, err := runTest(groupSize, threshold, interceptorRules)
-	if err != nil {
-		t.Fatal(err)
-	}
-
-	assertDkgResultPublished(t, result)
-<<<<<<< HEAD
-	assertSuccessfulSignersCount(t, result, groupSize-2)
-	assertMemberFailuresCount(t, result, 2)
-	assertSamePublicKey(t, result)
-	assertNoDisqualifiedMembers(t, result)
-	assertInactiveMembers(t, result, group.MemberIndex(3), group.MemberIndex(5))
-=======
+			return nil
+		}
+
+		return msg
+	}
+
+	result, err := runTest(groupSize, threshold, interceptorRules)
+	if err != nil {
+		t.Fatal(err)
+	}
+
+	assertDkgResultPublished(t, result)
 	assertSuccessfulSignersCount(t, result, groupSize)
 	assertMemberFailuresCount(t, result, 0)
 	assertSamePublicKey(t, result)
 	assertNoDisqualifiedMembers(t, result)
 	assertInactiveMembers(t, result)
->>>>>>> 6b693f70
 	assertValidGroupPublicKey(t, result)
 }
 
