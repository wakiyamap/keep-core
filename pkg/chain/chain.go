--- conflicted
+++ resolved
@@ -14,11 +14,7 @@
 	// BlockWaiter returns a channel that will emit the current block height
 	// after the given number of blocks has elapsed and then immediately close.
 	BlockWaiter(numBlocks int) (<-chan int, error)
-<<<<<<< HEAD
-	// CurrentBlock returns the current block heigh.
-=======
 	// CurrentBlock returns the current block height.
->>>>>>> a9a734ba
 	CurrentBlock() (int, error)
 }
 
