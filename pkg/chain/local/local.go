--- conflicted
+++ resolved
@@ -331,7 +331,7 @@
 
 // IsDKGResultPublished simulates check if the result was already submitted to a
 // chain.
-<<<<<<< HEAD
+
 func (c *localChain) IsDKGResultPublished(
 	requestID *big.Int, result *relaychain.DKGResult,
 ) bool {
@@ -346,10 +346,6 @@
 		}
 	}
 	return false
-=======
-func (c *localChain) IsDKGResultPublished(requestID *big.Int) bool {
-	return c.submittedResults[requestID] != nil
->>>>>>> 297fbfb7
 }
 
 // --------------------------------- ---------------------------------
