package local

import (
	"bytes"
	"fmt"
	"math/big"
	"math/rand"
	"os"
	"sync"
	"sync/atomic"

	relaychain "github.com/keep-network/keep-core/pkg/beacon/relay/chain"
	relayconfig "github.com/keep-network/keep-core/pkg/beacon/relay/config"
	"github.com/keep-network/keep-core/pkg/beacon/relay/event"
	"github.com/keep-network/keep-core/pkg/beacon/relay/groupselection"
	"github.com/keep-network/keep-core/pkg/chain"
	"github.com/keep-network/keep-core/pkg/gen/async"
)

type localChain struct {
	relayConfig relayconfig.Chain

	groupRegistrationsMutex sync.Mutex
	groupRegistrations      map[string][96]byte

	groupRelayEntriesMutex sync.Mutex
	groupRelayEntries      map[string]*big.Int

	submittedResultsMutex sync.Mutex
	// Map of submitted DKG Results. Key is a RequestID of the specific DKG
	// execution.
	submittedResults map[string][]*relaychain.DKGResult

	handlerMutex                 sync.Mutex
	relayEntryHandlers           []func(entry *event.Entry)
	relayRequestHandlers         []func(request *event.Request)
	groupRegisteredHandlers      []func(key *event.GroupRegistration)
	stakerRegistrationHandlers   []func(staker *event.StakerRegistration)
	dkgResultPublicationHandlers map[int]func(dkgResultPublication *event.DKGResultPublication)

	requestID   int64
	latestValue *big.Int

	simulatedHeight int64
	stakeMonitor    chain.StakeMonitor
	blockCounter    chain.BlockCounter

	stakerList []string

	// Track the submitted votes.
	submissionsMutex  sync.Mutex
	submissions       map[string]*relaychain.DKGSubmissions
	voteHandler       []func(dkgResultVote *event.DKGResultVote)
	groupPublicKeyMap map[string]*big.Int
}

// GetDKGSubmissions returns the current set of submissions for the requestID.
func (c *localChain) GetDKGSubmissions(requestID *big.Int) *relaychain.DKGSubmissions {
	c.submissionsMutex.Lock()
	defer c.submissionsMutex.Unlock()
	return c.submissions[requestID.String()]
}

// DKGResultVote places a vote for dkgResultHash and causes OnDKGResultVote event to occurs.
func (c *localChain) DKGResultVote(requestID *big.Int, dkgResultHash []byte) {
	c.submissionsMutex.Lock()
	defer c.submissionsMutex.Unlock()
	submissions, ok := c.submissions[requestID.String()]
	if !ok {
		fmt.Fprintf(os.Stderr, "Missing requestID in c.submissions - vote will be ignored.\n")
		return
	}
	for _, submission := range submissions.DKGSubmissions {
		if bytes.Equal(submission.DKGResult.Hash(), dkgResultHash) {
			submission.Votes++
			dkgResultVote := &event.DKGResultVote{
				RequestID: requestID,
			}
			c.handlerMutex.Lock()
			for _, handler := range c.voteHandler {
				go func(handler func(*event.DKGResultVote), dkgResultVote *event.DKGResultVote) {
					handler(dkgResultVote)
				}(handler, dkgResultVote)
			}
			c.handlerMutex.Unlock()
			return
		}
	}
}

// OnDKGResultVote sets up to call the passed handler function when a vote occurs.
func (c *localChain) OnDKGResultVote(handler func(dkgResultVote *event.DKGResultVote)) {
	c.handlerMutex.Lock()
	c.voteHandler = append(c.voteHandler, handler)
	c.handlerMutex.Unlock()
}

func (c *localChain) BlockCounter() (chain.BlockCounter, error) {
	return c.blockCounter, nil
}

func (c *localChain) StakeMonitor() (chain.StakeMonitor, error) {
	return c.stakeMonitor, nil
}

func (c *localChain) GetConfig() (relayconfig.Chain, error) {
	return c.relayConfig, nil
}

func (c *localChain) SubmitTicket(ticket *groupselection.Ticket) *async.GroupTicketPromise {
	return &async.GroupTicketPromise{}
}

func (c *localChain) SubmitGroupPublicKey(
	requestID *big.Int,
	key [96]byte,
) *async.GroupRegistrationPromise {
	groupID := requestID.String()

	groupRegistrationPromise := &async.GroupRegistrationPromise{}
	registration := &event.GroupRegistration{
		GroupPublicKey:        key[:],
		RequestID:             requestID,
		ActivationBlockHeight: big.NewInt(c.simulatedHeight),
	}

	c.groupRegistrationsMutex.Lock()
	defer c.groupRegistrationsMutex.Unlock()
	if existing, exists := c.groupRegistrations[groupID]; exists {
		if existing != key {
			err := fmt.Errorf(
				"mismatched public key for [%s], submission failed; \n"+
					"[%v] vs [%v]",
				groupID,
				existing,
				key,
			)
			fmt.Fprintf(os.Stderr, err.Error())

			groupRegistrationPromise.Fail(err)
		} else {
			groupRegistrationPromise.Fulfill(registration)
		}

		return groupRegistrationPromise
	}
	c.groupRegistrations[groupID] = key

	groupRegistrationPromise.Fulfill(registration)

	c.handlerMutex.Lock()
	for _, handler := range c.groupRegisteredHandlers {
		go func(handler func(registration *event.GroupRegistration), registration *event.GroupRegistration) {
			handler(registration)
		}(handler, registration)
	}
	c.handlerMutex.Unlock()

	atomic.AddInt64(&c.simulatedHeight, 1)

	return groupRegistrationPromise
}

func (c *localChain) SubmitRelayEntry(entry *event.Entry) *async.RelayEntryPromise {
	relayEntryPromise := &async.RelayEntryPromise{}

	c.groupRelayEntriesMutex.Lock()
	defer c.groupRelayEntriesMutex.Unlock()

	existing, exists := c.groupRelayEntries[entry.GroupID.String()+entry.RequestID.String()]
	if exists {
		if existing != entry.Value {
			err := fmt.Errorf(
				"mismatched signature for [%v], submission failed; \n"+
					"[%v] vs [%v]\n",
				entry.GroupID,
				existing,
				entry.Value,
			)

			relayEntryPromise.Fail(err)
		} else {
			relayEntryPromise.Fulfill(entry)
		}

		return relayEntryPromise
	}
	c.groupRelayEntries[entry.GroupID.String()+entry.RequestID.String()] = entry.Value

	c.handlerMutex.Lock()
	for _, handler := range c.relayEntryHandlers {
		go func(handler func(entry *event.Entry), entry *event.Entry) {
			handler(entry)
		}(handler, entry)
	}
	c.handlerMutex.Unlock()

	c.latestValue = entry.Value
	relayEntryPromise.Fulfill(entry)

	return relayEntryPromise
}

func (c *localChain) OnRelayEntryGenerated(handler func(entry *event.Entry)) {
	c.handlerMutex.Lock()
	c.relayEntryHandlers = append(
		c.relayEntryHandlers,
		handler,
	)
	c.handlerMutex.Unlock()
}

func (c *localChain) OnRelayEntryRequested(handler func(request *event.Request)) {
	c.handlerMutex.Lock()
	c.relayRequestHandlers = append(
		c.relayRequestHandlers,
		handler,
	)
	c.handlerMutex.Unlock()
}

func (c *localChain) OnGroupRegistered(handler func(key *event.GroupRegistration)) {
	c.handlerMutex.Lock()
	c.groupRegisteredHandlers = append(
		c.groupRegisteredHandlers,
		handler,
	)
	c.handlerMutex.Unlock()
}

func (c *localChain) OnStakerAdded(handler func(staker *event.StakerRegistration)) {
	c.handlerMutex.Lock()
	c.stakerRegistrationHandlers = append(
		c.stakerRegistrationHandlers,
		handler,
	)
	c.handlerMutex.Unlock()
}

func (c *localChain) ThresholdRelay() relaychain.Interface {
	return relaychain.Interface(c)
}

// Connect initializes a local stub implementation of the chain interfaces
// for testing.
func Connect(groupSize int, threshold int) chain.Handle {
	bc, _ := blockCounter()

	return &localChain{
		relayConfig: relayconfig.Chain{
			GroupSize: groupSize,
			Threshold: threshold,
		},
		groupRegistrationsMutex:      sync.Mutex{},
		groupRelayEntries:            make(map[string]*big.Int),
		groupRegistrations:           make(map[string][96]byte),
		submittedResults:             make(map[string][]*relaychain.DKGResult),
		dkgResultPublicationHandlers: make(map[int]func(dkgResultPublication *event.DKGResultPublication)),
		blockCounter:                 bc,
		stakeMonitor:                 NewStakeMonitor(),
		submissions:                  make(map[string]*relaychain.DKGSubmissions),
		groupPublicKeyMap:            make(map[string]*big.Int),
	}
}

// AddStaker is a temporary function for Milestone 1 that
// adds a staker to the group contract.
func (c *localChain) AddStaker(
	groupMemberID string,
) *async.StakerRegistrationPromise {
	onStakerAddedPromise := &async.StakerRegistrationPromise{}
	index := len(c.stakerList)
	c.stakerList = append(c.stakerList, groupMemberID)

	c.handlerMutex.Lock()
	for _, handler := range c.stakerRegistrationHandlers {
		go func(handler func(staker *event.StakerRegistration), groupMemberID string, index int) {
			handler(&event.StakerRegistration{
				GroupMemberID: groupMemberID,
				Index:         index,
			})
		}(handler, groupMemberID, index)
	}
	c.handlerMutex.Unlock()

	err := onStakerAddedPromise.Fulfill(&event.StakerRegistration{
		Index:         index,
		GroupMemberID: string(groupMemberID),
	})
	if err != nil {
		fmt.Fprintf(os.Stderr, "Promise Fulfill failed [%v].\n", err)
	}

	return onStakerAddedPromise
}

// GetStakerList is a temporary function for Milestone 1 that
// gets back the list of stakers.
func (c *localChain) GetStakerList() ([]string, error) {
	return c.stakerList, nil
}

// RequestRelayEntry simulates calling to start the random generation process.
func (c *localChain) RequestRelayEntry(
	blockReward, seed *big.Int,
) *async.RelayRequestPromise {
	promise := &async.RelayRequestPromise{}

	request := &event.Request{
		PreviousValue: c.latestValue,
		RequestID:     big.NewInt(c.requestID),
		Payment:       big.NewInt(1),
		BlockReward:   blockReward,
		Seed:          seed,
	}
	atomic.AddInt64(&c.simulatedHeight, 1)
	atomic.AddInt64(&c.requestID, 1)

	c.handlerMutex.Lock()
	for _, handler := range c.relayRequestHandlers {
		go func(handler func(*event.Request), request *event.Request) {
			handler(request)
		}(handler, request)
	}
	c.handlerMutex.Unlock()

	promise.Fulfill(request)

	return promise
}

// IsDKGResultPublished simulates check if the result was already submitted to a
<<<<<<< HEAD
// chain and returns true if it has already been submitted.
=======
// chain.

>>>>>>> 4ba98601
func (c *localChain) IsDKGResultPublished(
	requestID *big.Int,
	result *relaychain.DKGResult,
) bool {
	for publishedRequestID, publishedResults := range c.submittedResults {
		if publishedRequestID == requestID.String() {
			for _, publishedResult := range publishedResults {
				if publishedResult.Equals(result) {
					return true
				}
			}
			return false
		}
	}
	return false
}

// getGroupPublicKeyFromRequestID is used inside SubmitDKGResult when we simulate
// the submission of a result.
func (c *localChain) getGroupPublicKeyFromRequestID(requestID *big.Int) *big.Int {
	return c.groupPublicKeyMap[requestID.String()]
}

// SubmitDKGResult submits the result to a chain.
func (c *localChain) SubmitDKGResult(
	requestID *big.Int,
	resultToPublish *relaychain.DKGResult,
) *async.DKGResultPublicationPromise {
	c.submittedResultsMutex.Lock()
	defer c.submittedResultsMutex.Unlock()

	dkgResultPublicationPromise := &async.DKGResultPublicationPromise{}

	for publishedRequestID, publishedResults := range c.submittedResults {
		if publishedRequestID.Cmp(requestID) == 0 {
			for _, publishedResult := range publishedResults {
				if publishedResult.Equals(resultToPublish) {
					dkgResultPublicationPromise.Fail(fmt.Errorf("result already submitted"))
					return dkgResultPublicationPromise
				}
			}
		}
	}

	c.submittedResults[requestID.String()] = append(c.submittedResults[requestID.String()], resultToPublish)

	c.submissionsMutex.Lock()
	if c.submissions == nil {
		c.submissions = make(map[string]*relaychain.DKGSubmissions)
	}
	if _, ok := c.submissions[requestID.String()]; !ok {
		groupPublicKey := c.getGroupPublicKeyFromRequestID(requestID)
		c.submissions[requestID.String()] = &relaychain.DKGSubmissions{
			DKGSubmissions: []*relaychain.DKGSubmission{
				{
					DKGResult: &relaychain.DKGResult{
						Success:        true,
						GroupPublicKey: groupPublicKey,
						Disqualified:   []bool{},
						Inactive:       []bool{},
					},
					Votes: 1,
				},
			},
		}
	}
	c.submissionsMutex.Unlock()

	dkgResultPublicationEvent := &event.DKGResultPublication{RequestID: requestID}

	c.handlerMutex.Lock()
	for _, handler := range c.dkgResultPublicationHandlers {
		go func(handler func(*event.DKGResultPublication), dkgResultPublication *event.DKGResultPublication) {
			handler(dkgResultPublicationEvent)
		}(handler, dkgResultPublicationEvent)
	}
	c.handlerMutex.Unlock()

	err := dkgResultPublicationPromise.Fulfill(dkgResultPublicationEvent)
	if err != nil {
		fmt.Fprintf(os.Stderr, "promise fulfill failed [%v].\n", err)
	}

	return dkgResultPublicationPromise
}

func (c *localChain) OnDKGResultPublished(
	handler func(dkgResultPublication *event.DKGResultPublication),
) event.Subscription {
	c.handlerMutex.Lock()
	defer c.handlerMutex.Unlock()

	handlerID := rand.Int()
	c.dkgResultPublicationHandlers[handlerID] = handler

	return event.NewSubscription(func() {
		c.handlerMutex.Lock()
		defer c.handlerMutex.Unlock()

		delete(c.dkgResultPublicationHandlers, handlerID)
	})
}<|MERGE_RESOLUTION|>--- conflicted
+++ resolved
@@ -330,12 +330,7 @@
 }
 
 // IsDKGResultPublished simulates check if the result was already submitted to a
-<<<<<<< HEAD
 // chain and returns true if it has already been submitted.
-=======
-// chain.
-
->>>>>>> 4ba98601
 func (c *localChain) IsDKGResultPublished(
 	requestID *big.Int,
 	result *relaychain.DKGResult,
