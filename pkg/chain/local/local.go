package local

import (
	"bytes"
	"fmt"
	"math/big"
	"math/rand"
	"os"
	"sync"
	"sync/atomic"

	relaychain "github.com/keep-network/keep-core/pkg/beacon/relay/chain"
	relayconfig "github.com/keep-network/keep-core/pkg/beacon/relay/config"
	"github.com/keep-network/keep-core/pkg/beacon/relay/event"
	"github.com/keep-network/keep-core/pkg/beacon/relay/groupselection"
	"github.com/keep-network/keep-core/pkg/chain"
	"github.com/keep-network/keep-core/pkg/gen/async"
)

type localChain struct {
	relayConfig relayconfig.Chain

	groupRegistrationsMutex sync.Mutex
	groupRegistrations      map[string][96]byte

	groupRelayEntriesMutex sync.Mutex
	groupRelayEntries      map[string]*big.Int

	submittedResultsMutex sync.Mutex
	// Map of submitted DKG Results. Key is a RequestID of the specific DKG
	// execution.
	submittedResults map[string][]*relaychain.DKGResult

	handlerMutex                 sync.Mutex
	relayEntryHandlers           []func(entry *event.Entry)
	relayRequestHandlers         []func(request *event.Request)
	groupRegisteredHandlers      []func(key *event.GroupRegistration)
	dkgResultPublicationHandlers map[int]func(dkgResultPublication *event.DKGResultPublication)

	requestID   int64
	latestValue *big.Int

	simulatedHeight int64
	stakeMonitor    chain.StakeMonitor
	blockCounter    chain.BlockCounter

	stakerList []string

	// Track the submitted votes.
	submissionsMutex sync.Mutex
	submissions      map[string]*relaychain.DKGSubmissions
	voteHandler      []func(dkgResultVote *event.DKGResultVote)
}

// GetDKGSubmissions returns the current set of submissions for the requestID.
func (c *localChain) GetDKGSubmissions(requestID *big.Int) *relaychain.DKGSubmissions {
	c.submissionsMutex.Lock()
	defer c.submissionsMutex.Unlock()
	return c.submissions[requestID.String()]
}

// DKGResultVote places a vote for dkgResultHash and causes OnDKGResultVote event to occurs.
func (c *localChain) DKGResultVote(requestID *big.Int, dkgResultHash []byte) {
	c.submissionsMutex.Lock()
	defer c.submissionsMutex.Unlock()
	submissions, ok := c.submissions[requestID.String()]
	if !ok {
		fmt.Fprintf(os.Stderr, "Missing requestID in c.submissions - vote will be ignored.\n")
		return
	}
	for _, submission := range submissions.DKGSubmissions {
		if bytes.Equal(submission.DKGResult.Hash(), dkgResultHash) {
			submission.Votes++
			dkgResultVote := &event.DKGResultVote{
				RequestID: requestID,
			}
			c.handlerMutex.Lock()
			for _, handler := range c.voteHandler {
				go func(handler func(*event.DKGResultVote), dkgResultVote *event.DKGResultVote) {
					handler(dkgResultVote)
				}(handler, dkgResultVote)
			}
			c.handlerMutex.Unlock()
			return
		}
	}
}

// OnDKGResultVote sets up to call the passed handler function when a vote occurs.
func (c *localChain) OnDKGResultVote(handler func(dkgResultVote *event.DKGResultVote)) {
	c.handlerMutex.Lock()
	c.voteHandler = append(c.voteHandler, handler)
	c.handlerMutex.Unlock()
}

func (c *localChain) BlockCounter() (chain.BlockCounter, error) {
	return c.blockCounter, nil
}

func (c *localChain) StakeMonitor() (chain.StakeMonitor, error) {
	return c.stakeMonitor, nil
}

func (c *localChain) GetConfig() (relayconfig.Chain, error) {
	return c.relayConfig, nil
}

// TODO: implement
func (c *localChain) SubmitTicket(ticket *groupselection.Ticket) *async.GroupTicketPromise {
	return &async.GroupTicketPromise{}
}

// TODO: implement
func (c *localChain) SubmitChallenge(
	ticket *groupselection.TicketChallenge,
) *async.GroupTicketChallengePromise {
	return &async.GroupTicketChallengePromise{}
}

func (c *localChain) GetOrderedTickets() []*groupselection.Ticket {
	return make([]*groupselection.Ticket, 0)
}

func (c *localChain) SubmitGroupPublicKey(
	requestID *big.Int,
	key [96]byte,
) *async.GroupRegistrationPromise {
	groupID := requestID.String()

	groupRegistrationPromise := &async.GroupRegistrationPromise{}
	registration := &event.GroupRegistration{
		GroupPublicKey:        key[:],
		RequestID:             requestID,
		ActivationBlockHeight: big.NewInt(c.simulatedHeight),
	}

	c.groupRegistrationsMutex.Lock()
	defer c.groupRegistrationsMutex.Unlock()
	if existing, exists := c.groupRegistrations[groupID]; exists {
		if existing != key {
			err := fmt.Errorf(
				"mismatched public key for [%s], submission failed; \n"+
					"[%v] vs [%v]",
				groupID,
				existing,
				key,
			)
			fmt.Fprintf(os.Stderr, err.Error())

			groupRegistrationPromise.Fail(err)
		} else {
			groupRegistrationPromise.Fulfill(registration)
		}

		return groupRegistrationPromise
	}
	c.groupRegistrations[groupID] = key

	groupRegistrationPromise.Fulfill(registration)

	c.handlerMutex.Lock()
	for _, handler := range c.groupRegisteredHandlers {
		go func(handler func(registration *event.GroupRegistration), registration *event.GroupRegistration) {
			handler(registration)
		}(handler, registration)
	}
	c.handlerMutex.Unlock()

	atomic.AddInt64(&c.simulatedHeight, 1)

	return groupRegistrationPromise
}

func (c *localChain) SubmitRelayEntry(entry *event.Entry) *async.RelayEntryPromise {
	relayEntryPromise := &async.RelayEntryPromise{}

	c.groupRelayEntriesMutex.Lock()
	defer c.groupRelayEntriesMutex.Unlock()

	existing, exists := c.groupRelayEntries[entry.GroupID.String()+entry.RequestID.String()]
	if exists {
		if existing != entry.Value {
			err := fmt.Errorf(
				"mismatched signature for [%v], submission failed; \n"+
					"[%v] vs [%v]\n",
				entry.GroupID,
				existing,
				entry.Value,
			)

			relayEntryPromise.Fail(err)
		} else {
			relayEntryPromise.Fulfill(entry)
		}

		return relayEntryPromise
	}
	c.groupRelayEntries[entry.GroupID.String()+entry.RequestID.String()] = entry.Value

	c.handlerMutex.Lock()
	for _, handler := range c.relayEntryHandlers {
		go func(handler func(entry *event.Entry), entry *event.Entry) {
			handler(entry)
		}(handler, entry)
	}
	c.handlerMutex.Unlock()

	c.latestValue = entry.Value
	relayEntryPromise.Fulfill(entry)

	return relayEntryPromise
}

func (c *localChain) OnRelayEntryGenerated(handler func(entry *event.Entry)) {
	c.handlerMutex.Lock()
	c.relayEntryHandlers = append(
		c.relayEntryHandlers,
		handler,
	)
	c.handlerMutex.Unlock()
}

func (c *localChain) OnRelayEntryRequested(handler func(request *event.Request)) {
	c.handlerMutex.Lock()
	c.relayRequestHandlers = append(
		c.relayRequestHandlers,
		handler,
	)
	c.handlerMutex.Unlock()
}

func (c *localChain) OnGroupRegistered(handler func(key *event.GroupRegistration)) {
	c.handlerMutex.Lock()
	c.groupRegisteredHandlers = append(
		c.groupRegisteredHandlers,
		handler,
	)
	c.handlerMutex.Unlock()
}

func (c *localChain) ThresholdRelay() relaychain.Interface {
	return relaychain.Interface(c)
}

// Connect initializes a local stub implementation of the chain interfaces
// for testing.
func Connect(groupSize int, threshold int) chain.Handle {
	bc, _ := blockCounter()

	return &localChain{
		relayConfig: relayconfig.Chain{
			GroupSize: groupSize,
			Threshold: threshold,
		},
		groupRegistrationsMutex:      sync.Mutex{},
		groupRelayEntries:            make(map[string]*big.Int),
		groupRegistrations:           make(map[string][96]byte),
		submittedResults:             make(map[string][]*relaychain.DKGResult),
		dkgResultPublicationHandlers: make(map[int]func(dkgResultPublication *event.DKGResultPublication)),
		blockCounter:                 bc,
		stakeMonitor:                 NewStakeMonitor(),
		submissions:                  make(map[string]*relaychain.DKGSubmissions),
	}
}

// RequestRelayEntry simulates calling to start the random generation process.
func (c *localChain) RequestRelayEntry(
	blockReward, seed *big.Int,
) *async.RelayRequestPromise {
	promise := &async.RelayRequestPromise{}

	request := &event.Request{
		PreviousValue: c.latestValue,
		RequestID:     big.NewInt(c.requestID),
		Payment:       big.NewInt(1),
		BlockReward:   blockReward,
		Seed:          seed,
	}
	atomic.AddInt64(&c.simulatedHeight, 1)
	atomic.AddInt64(&c.requestID, 1)

	c.handlerMutex.Lock()
	for _, handler := range c.relayRequestHandlers {
		go func(handler func(*event.Request), request *event.Request) {
			handler(request)
		}(handler, request)
	}
	c.handlerMutex.Unlock()

	promise.Fulfill(request)

	return promise
}

// IsDKGResultPublished simulates check if the result was already submitted to a
<<<<<<< HEAD
// chain and returns true if it has already been submitted.
func (c *localChain) IsDKGResultPublished(
	requestID *big.Int,
) bool {
	_, ok := c.submittedResults[requestID.String()]
	return ok
=======
// chain.
func (c *localChain) IsDKGResultPublished(requestID *big.Int) (bool, error) {
	return c.submittedResults[requestID] != nil, nil
>>>>>>> b2f078f7
}

// SubmitDKGResult submits the result to a chain.
func (c *localChain) SubmitDKGResult(
	requestID *big.Int,
	resultToPublish *relaychain.DKGResult,
) *async.DKGResultPublicationPromise {
	c.submittedResultsMutex.Lock()
	defer c.submittedResultsMutex.Unlock()

	dkgResultPublicationPromise := &async.DKGResultPublicationPromise{}

	for publishedRequestID, publishedResults := range c.submittedResults {
		if publishedRequestID == requestID.String() {
			for _, publishedResult := range publishedResults {
				if publishedResult.Equals(resultToPublish) {
					dkgResultPublicationPromise.Fail(fmt.Errorf("result already submitted"))
					return dkgResultPublicationPromise
				}
			}
		}
	}

	c.submittedResults[requestID.String()] = append(c.submittedResults[requestID.String()], resultToPublish)

	c.submissionsMutex.Lock()
	if c.submissions == nil {
		c.submissions = make(map[string]*relaychain.DKGSubmissions)
	}
	if _, ok := c.submissions[requestID.String()]; !ok {
		c.submissions[requestID.String()] = &relaychain.DKGSubmissions{
			DKGSubmissions: []*relaychain.DKGSubmission{
				{
					DKGResult: resultToPublish,
					Votes:     1,
				},
			},
		}
	}
	c.submissionsMutex.Unlock()

	dkgResultPublicationEvent := &event.DKGResultPublication{RequestID: requestID}

	c.handlerMutex.Lock()
	for _, handler := range c.dkgResultPublicationHandlers {
		go func(handler func(*event.DKGResultPublication), dkgResultPublication *event.DKGResultPublication) {
			handler(dkgResultPublicationEvent)
		}(handler, dkgResultPublicationEvent)
	}
	c.handlerMutex.Unlock()

	err := dkgResultPublicationPromise.Fulfill(dkgResultPublicationEvent)
	if err != nil {
		fmt.Fprintf(os.Stderr, "promise fulfill failed [%v].\n", err)
	}

	return dkgResultPublicationPromise
}

func (c *localChain) OnDKGResultPublished(
	handler func(dkgResultPublication *event.DKGResultPublication),
) event.Subscription {
	c.handlerMutex.Lock()
	defer c.handlerMutex.Unlock()

	handlerID := rand.Int()
	c.dkgResultPublicationHandlers[handlerID] = handler

	return event.NewSubscription(func() {
		c.handlerMutex.Lock()
		defer c.handlerMutex.Unlock()

		delete(c.dkgResultPublicationHandlers, handlerID)
	})
}<|MERGE_RESOLUTION|>--- conflicted
+++ resolved
@@ -293,18 +293,9 @@
 }
 
 // IsDKGResultPublished simulates check if the result was already submitted to a
-<<<<<<< HEAD
-// chain and returns true if it has already been submitted.
-func (c *localChain) IsDKGResultPublished(
-	requestID *big.Int,
-) bool {
-	_, ok := c.submittedResults[requestID.String()]
-	return ok
-=======
 // chain.
 func (c *localChain) IsDKGResultPublished(requestID *big.Int) (bool, error) {
 	return c.submittedResults[requestID] != nil, nil
->>>>>>> b2f078f7
 }
 
 // SubmitDKGResult submits the result to a chain.
