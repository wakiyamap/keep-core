--- conflicted
+++ resolved
@@ -37,16 +37,11 @@
 		t.Run(testName, func(t *testing.T) {
 			t.Parallel()
 
-<<<<<<< HEAD
-			c := Connect()
+			c := Connect(10, 4)
 			countWait, err := c.BlockCounter()
 			if err != nil {
-				t.Errorf("failed to setup test")
+				t.Fatalf("failed to set up block counter: [%v]", err)
 			}
-=======
-			c := Connect(10, 4)
-			countWait := c.BlockCounter()
->>>>>>> 40b8d218
 
 			start := time.Now().UTC()
 			countWait.WaitForBlocks(test.blockWait)
