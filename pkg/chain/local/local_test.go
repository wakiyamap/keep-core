--- conflicted
+++ resolved
@@ -249,29 +249,17 @@
 	}
 }
 
-<<<<<<< HEAD
 func TestLocalOnGroupRegistered(t *testing.T) {
-=======
-func TestLocalOnRelayEntryRequested(t *testing.T) {
->>>>>>> 4f4620c1
 	ctx, cancel := context.WithTimeout(context.Background(), 1*time.Second)
 	defer cancel()
 
 	chainHandle := Connect(10, 4, big.NewInt(200)).ThresholdRelay()
 
-<<<<<<< HEAD
 	eventFired := make(chan *event.GroupRegistration)
 
 	subscription, err := chainHandle.OnGroupRegistered(
 		func(entry *event.GroupRegistration) {
 			eventFired <- entry
-=======
-	eventFired := make(chan *event.Request)
-
-	subscription, err := chainHandle.OnRelayEntryRequested(
-		func(request *event.Request) {
-			eventFired <- request
->>>>>>> 4f4620c1
 		},
 	)
 	if err != nil {
@@ -280,7 +268,6 @@
 
 	defer subscription.Unsubscribe()
 
-<<<<<<< HEAD
 	groupPublicKey := []byte("1")
 	requestID := big.NewInt(42)
 	memberIndex := group.MemberIndex(1)
@@ -301,7 +288,67 @@
 				"Unexpected group registration entry\nExpected: [%v]\nActual:   [%v]",
 				expectedGroupRegistrationEvent,
 				event,
-=======
+			)
+		}
+	case <-ctx.Done():
+		t.Fatal(ctx.Err())
+	}
+}
+
+func TestLocalOnGroupRegisteredUnsubscribed(t *testing.T) {
+	ctx, cancel := context.WithTimeout(context.Background(), 1*time.Second)
+	defer cancel()
+
+	chainHandle := Connect(10, 4, big.NewInt(200)).ThresholdRelay()
+
+	eventFired := make(chan *event.GroupRegistration)
+
+	subscription, err := chainHandle.OnGroupRegistered(
+		func(entry *event.GroupRegistration) {
+			eventFired <- entry
+		},
+	)
+	if err != nil {
+		t.Fatal(err)
+	}
+
+	subscription.Unsubscribe()
+
+	groupPublicKey := []byte("1")
+	requestID := big.NewInt(42)
+	memberIndex := group.MemberIndex(1)
+	dkgResult := &relaychain.DKGResult{GroupPublicKey: groupPublicKey}
+	signatures := make(map[group.MemberIndex]operator.Signature)
+
+	chainHandle.SubmitDKGResult(requestID, memberIndex, dkgResult, signatures)
+
+	select {
+	case event := <-eventFired:
+		t.Fatalf("Event should have not been received due to the cancelled subscription: [%v]", event)
+	case <-ctx.Done():
+		// expected execution of goroutine
+	}
+}
+
+func TestLocalOnRelayEntryRequested(t *testing.T) {
+	ctx, cancel := context.WithTimeout(context.Background(), 1*time.Second)
+	defer cancel()
+
+	chainHandle := Connect(10, 4, big.NewInt(200)).ThresholdRelay()
+
+	eventFired := make(chan *event.Request)
+
+	subscription, err := chainHandle.OnRelayEntryRequested(
+		func(request *event.Request) {
+			eventFired <- request
+		},
+	)
+	if err != nil {
+		t.Fatal(err)
+	}
+
+	defer subscription.Unsubscribe()
+
 	seed := big.NewInt(12345)
 
 	chainHandle.RequestRelayEntry(seed)
@@ -328,7 +375,6 @@
 				"Unexpected seed\nExpected: [%v]\nActual:   [%v]",
 				seed,
 				event.Seed,
->>>>>>> 4f4620c1
 			)
 		}
 	case <-ctx.Done():
@@ -336,29 +382,17 @@
 	}
 }
 
-<<<<<<< HEAD
-func TestLocalOnGroupRegisteredUnsubscribed(t *testing.T) {
-=======
 func TestLocalOnRelayEntryRequestedUnsubscribed(t *testing.T) {
->>>>>>> 4f4620c1
 	ctx, cancel := context.WithTimeout(context.Background(), 1*time.Second)
 	defer cancel()
 
 	chainHandle := Connect(10, 4, big.NewInt(200)).ThresholdRelay()
 
-<<<<<<< HEAD
-	eventFired := make(chan *event.GroupRegistration)
-
-	subscription, err := chainHandle.OnGroupRegistered(
-		func(entry *event.GroupRegistration) {
-			eventFired <- entry
-=======
 	eventFired := make(chan *event.Request)
 
 	subscription, err := chainHandle.OnRelayEntryRequested(
 		func(request *event.Request) {
 			eventFired <- request
->>>>>>> 4f4620c1
 		},
 	)
 	if err != nil {
@@ -367,17 +401,7 @@
 
 	subscription.Unsubscribe()
 
-<<<<<<< HEAD
-	groupPublicKey := []byte("1")
-	requestID := big.NewInt(42)
-	memberIndex := group.MemberIndex(1)
-	dkgResult := &relaychain.DKGResult{GroupPublicKey: groupPublicKey}
-	signatures := make(map[group.MemberIndex]operator.Signature)
-
-	chainHandle.SubmitDKGResult(requestID, memberIndex, dkgResult, signatures)
-=======
 	chainHandle.RequestRelayEntry(big.NewInt(42))
->>>>>>> 4f4620c1
 
 	select {
 	case event := <-eventFired:
