package ethereum

import (
	"context"
	"fmt"
	"strconv"
	"sync"
	"time"

	"github.com/ethereum/go-ethereum/rpc"
	"github.com/keep-network/keep-core/pkg/chain"
)

const (
	// Subscription identifier to receive blocks as they are mined.
	newHeadsSubscription = "newHeads"
	// RPC call identifier to get a block's information given its number.
	getBlockByNumber = "eth_getBlockByNumber"
	// RPC call parameter to reference the latest block rather than a particular
	// number.
	latestBlock = "latest"
)

type ethereumBlockCounter struct {
	structMutex         sync.Mutex
	latestBlockHeight   uint64
	subscriptionChannel chan block
	waiters             map[uint64][]chan uint64
	watchers            []*watcher
}

type block struct {
	Number string
}

type watcher struct {
	ctx     context.Context
	channel chan uint64
}

func (ebc *ethereumBlockCounter) WaitForBlockHeight(blockNumber uint64) error {
	waiter, err := ebc.BlockHeightWaiter(blockNumber)
	if err != nil {
		return err
	}
	<-waiter
	return nil
}

func (ebc *ethereumBlockCounter) BlockHeightWaiter(
	blockNumber uint64,
) (<-chan uint64, error) {
	newWaiter := make(chan uint64)

	ebc.structMutex.Lock()
	defer ebc.structMutex.Unlock()

	if blockNumber <= ebc.latestBlockHeight {
		go func() { newWaiter <- blockNumber }()
	} else {
		waiterList, exists := ebc.waiters[blockNumber]
		if !exists {
			waiterList = make([]chan uint64, 0)
		}

		ebc.waiters[blockNumber] = append(waiterList, newWaiter)
	}

	return newWaiter, nil
}

func (ebc *ethereumBlockCounter) CurrentBlock() (uint64, error) {
	return ebc.latestBlockHeight, nil
}

func (ebc *ethereumBlockCounter) WatchBlocks(ctx context.Context) <-chan uint64 {
	watcher := &watcher{
		ctx:     ctx,
		channel: make(chan uint64),
	}

	ebc.structMutex.Lock()
	ebc.watchers = append(ebc.watchers, watcher)
	ebc.structMutex.Unlock()

	go func() {
		<-ctx.Done()

		ebc.structMutex.Lock()
		for i, w := range ebc.watchers {
			if w == watcher {
				ebc.watchers[i] = ebc.watchers[len(ebc.watchers)-1]
				ebc.watchers = ebc.watchers[:len(ebc.watchers)-1]
				break
			}
		}
		ebc.structMutex.Unlock()
	}()

	return watcher.channel
}

// receiveBlocks gets each new block back from Geth and extracts the
// block height (topBlockNumber) form it. For each block height that is being
// waited on a message will be sent.
func (ebc *ethereumBlockCounter) receiveBlocks() {
	for block := range ebc.subscriptionChannel {
		topBlockNumber, err := strconv.ParseInt(block.Number, 0, 32)
		if err != nil {
			// FIXME Consider the right thing to do here.
			logger.Errorf("error receiving a new block: [%v]", err)
		}

		// receivedBlockHeight is the current blockchain height as just
		// received in the notification. latestBlockHeightSeen is the
		// blockchain height as observed in the previous invocation of
		// receiveBlocks().
		//
		// If we have already received notification about this block,
		// we do nothing. All handlers were already called for this block
		// height.
		receivedBlockHeight := uint64(topBlockNumber)
		if receivedBlockHeight == ebc.latestBlockHeight {
			continue
		}

		// We have already seen latestBlockHeightSeen during the previous
		// execution of receiveBlocks() function and all handlers for
		// latestBlockHeightSeen were called. Now we start from the next block
		// after it and that's latestBlockHeightSeen + 1.
		for unseenBlockNumber := ebc.latestBlockHeight + 1; unseenBlockNumber <= receivedBlockHeight; unseenBlockNumber++ {
			ebc.structMutex.Lock()
			height := unseenBlockNumber
			ebc.latestBlockHeight++
			waiters := ebc.waiters[height]
			delete(ebc.waiters, height)
			ebc.structMutex.Unlock()

			for _, waiter := range waiters {
				go func(w chan uint64) { w <- height }(waiter)
			}

			ebc.structMutex.Lock()
			watchers := make([]*watcher, len(ebc.watchers))
			copy(watchers, ebc.watchers)
			ebc.structMutex.Unlock()

			for _, watcher := range watchers {
				if watcher.ctx.Err() != nil {
					close(watcher.channel)
					continue
				}

				select {
				case watcher.channel <- height: // perfect
				default: // we don't care, let's drop it
				}
			}
		}
	}
}

// subscribeBlocks creates a subscription to Geth to get each block.
<<<<<<< HEAD
func (ebc *ethereumBlockCounter) subscribeBlocks() error {
	errorChan := make(chan error)

	subscribe := func() {
		logger.Debugf("subscribing to new blocks")

		subscribeContext, cancel := context.WithTimeout(
			context.Background(),
			10*time.Second,
		)
		defer cancel()

		subscription, err := ebc.config.clientWS.EthSubscribe(
			subscribeContext,
			ebc.subscriptionChannel,
			newHeadsSubscription,
		)
		if err != nil {
			logger.Warningf("could not create subscription to new blocks: [%v]", err)
			errorChan <- err
			return
		}

		err = <-subscription.Err()
		logger.Warningf("subscription to new blocks interrupted: [%v]", err)
		subscription.Unsubscribe()
		errorChan <- err
=======
func (ebc *ethereumBlockCounter) subscribeBlocks(
	clientWS *rpc.Client,
	clientRPC *rpc.Client,
) error {
	subscribeContext, cancel := context.WithTimeout(
		context.Background(),
		10*time.Second,
	)
	defer cancel()

	_, err := clientWS.EthSubscribe(
		subscribeContext,
		ebc.subscriptionChannel,
		newHeadsSubscription,
	)
	if err != nil {
		return err
>>>>>>> 75795484
	}

	go func() {
		for {
			go subscribe()
			<-errorChan
			time.Sleep(5 * time.Second)
		}
	}()

	var lastBlock block
<<<<<<< HEAD
	err := ebc.config.clientRPC.Call(
=======
	err = clientRPC.Call(
>>>>>>> 75795484
		&lastBlock,
		getBlockByNumber,
		latestBlock,
		true,
	)
	if err != nil {
		return err
	}

	ebc.subscriptionChannel <- lastBlock

	return nil
}

// BlockCounter creates a BlockCounter that uses the block number in ethereum.
func (ec *ethereumChain) BlockCounter() (chain.BlockCounter, error) {
	return ec.blockCounter, nil
}

func createBlockCounter(clientWS *rpc.Client, clientRPC *rpc.Client) (*ethereumBlockCounter, error) {
	var startupBlock block
	err := clientRPC.Call(
		&startupBlock,
		getBlockByNumber,
		latestBlock,
		true,
	)
	if err != nil {
		return nil,
			fmt.Errorf(
				"failed to get initial block from the chain: [%v]",
				err,
			)
	}

	startupBlockHeight, err := strconv.ParseInt(startupBlock.Number, 0, 32)
	if err != nil {
		return nil,
			fmt.Errorf(
				"failed to get initial number of blocks from the chain [%v]",
				err,
			)
	}

	blockCounter := &ethereumBlockCounter{
		latestBlockHeight:   uint64(startupBlockHeight),
		waiters:             make(map[uint64][]chan uint64),
		subscriptionChannel: make(chan block),
	}

	go blockCounter.receiveBlocks()
	err = blockCounter.subscribeBlocks(clientWS, clientRPC)
	if err != nil {
		return nil, fmt.Errorf("failed to subscribe to new blocks: [%v]", err)
	}

	return blockCounter, nil
}<|MERGE_RESOLUTION|>--- conflicted
+++ resolved
@@ -161,8 +161,10 @@
 }
 
 // subscribeBlocks creates a subscription to Geth to get each block.
-<<<<<<< HEAD
-func (ebc *ethereumBlockCounter) subscribeBlocks() error {
+func (ebc *ethereumBlockCounter) subscribeBlocks(
+	clientWS *rpc.Client,
+	clientRPC *rpc.Client,
+) error {
 	errorChan := make(chan error)
 
 	subscribe := func() {
@@ -174,7 +176,7 @@
 		)
 		defer cancel()
 
-		subscription, err := ebc.config.clientWS.EthSubscribe(
+		subscription, err := clientWS.EthSubscribe(
 			subscribeContext,
 			ebc.subscriptionChannel,
 			newHeadsSubscription,
@@ -189,25 +191,6 @@
 		logger.Warningf("subscription to new blocks interrupted: [%v]", err)
 		subscription.Unsubscribe()
 		errorChan <- err
-=======
-func (ebc *ethereumBlockCounter) subscribeBlocks(
-	clientWS *rpc.Client,
-	clientRPC *rpc.Client,
-) error {
-	subscribeContext, cancel := context.WithTimeout(
-		context.Background(),
-		10*time.Second,
-	)
-	defer cancel()
-
-	_, err := clientWS.EthSubscribe(
-		subscribeContext,
-		ebc.subscriptionChannel,
-		newHeadsSubscription,
-	)
-	if err != nil {
-		return err
->>>>>>> 75795484
 	}
 
 	go func() {
@@ -219,11 +202,7 @@
 	}()
 
 	var lastBlock block
-<<<<<<< HEAD
-	err := ebc.config.clientRPC.Call(
-=======
-	err = clientRPC.Call(
->>>>>>> 75795484
+	err := clientRPC.Call(
 		&lastBlock,
 		getBlockByNumber,
 		latestBlock,
