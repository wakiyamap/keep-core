--- conflicted
+++ resolved
@@ -30,7 +30,6 @@
 
 	ecdsaKeyShare *ecdsaKeyShare
 
-<<<<<<< HEAD
 	// Intermediate value stored between the first and the second round of
 	// key generation.
 	//
@@ -41,19 +40,7 @@
 	// Since a separate commitment is produced for each peer signer in the
 	// group, decommitment keys must be stored separately for each peer.
 	// The map's key is the peer signer's ID.
-	publicDsaKeyShareDecommitmentKeys map[string]*commitment.DecommitmentKey
-=======
-	// commitmentMasterPublicKey is a `h` value of multi-trapdor commitment's
-	// master public key.
-	// It should be initialized to a new value for each key generation process.
-	commitmentMasterPublicKey *bn256.G2
-
-	// Intermediate value stored between first and second round of
-	// key generation. In the first round, `LocalSigner` commits to the chosen
-	// public key share. In the second round, it reveals the public key share
-	// along with the decommitment key.
-	publicKeyShareDecommitmentKey *commitment.DecommitmentKey
->>>>>>> b6fc6ae2
+	publicKeyShareDecommitmentKeys map[string]*commitment.DecommitmentKey
 }
 
 // Signer represents T-ECDSA group member in a fully initialized state,
@@ -63,17 +50,7 @@
 type Signer struct {
 	signerCore
 
-<<<<<<< HEAD
-	dsaKey *ThresholdDsaKey
-=======
-	// commitmentMasterPublicKey is a `h` value of multi-trapdor commitment's
-	// master public key.
-	// It should be initialized to a new value for each signing process, even
-	// if the value was already initialized for `LocalSigner` before.
-	commitmentMasterPublicKey *bn256.G2
-
 	ecdsaKey *ThresholdEcdsaKey
->>>>>>> b6fc6ae2
 }
 
 // NewLocalSigner creates a fully initialized `LocalSigner` instance for the
@@ -104,8 +81,8 @@
 	return memberID
 }
 
-// generateEcdsaKeyShare generates a DSA public and secret key shares and puts
-// them into `ecdsaKeyShare`. Secret key share is a random integer from Z_q where
+// generateEcdsaKeyShare generates ECDSA public and secret key shares.
+// Secret key share is a random integer from Z_q where
 // `q` is the cardinality of Elliptic Curve and public key share is a point
 // on the Curve g^secretKeyShare.
 func (ls *LocalSigner) generateEcdsaKeyShare() (*ecdsaKeyShare, error) {
@@ -126,38 +103,27 @@
 	}, nil
 }
 
-<<<<<<< HEAD
-// InitializeDsaKeyShares initializes key generation process by generating DSA
-// key shares and publishing `PublicKeyShareCommitmentMessage` for each peer
-// signer in the group. The message contains signer's public DSA key share
-// commitment.
-func (ls *LocalSigner) InitializeDsaKeyShares() (
+// InitializeEcdsaKeyShares initializes key generation process by generating
+// ECDSA key shares and publishing `PublicKeyShareCommitmentMessage` for each
+// peer signer in the group. The message contains signer's public ECDSA key
+// share commitment.
+func (ls *LocalSigner) InitializeEcdsaKeyShares() (
 	[]*PublicKeyShareCommitmentMessage,
 	error,
 ) {
 	// Generate and store signer's DSA key share
-	keyShare, err := ls.generateDsaKeyShare()
-=======
-// InitializeEcdsaKeyShares initializes key generation process by generating ECDSA
-// key shares and publishing PublicKeyShareCommitmentMessage which is
-// broadcasted to all other `Signer`s in the group and contains signer's public
-// ECDSA key share commitment.
-func (ls *LocalSigner) InitializeEcdsaKeyShares() (
-	*PublicKeyShareCommitmentMessage,
-	error,
-) {
 	keyShare, err := ls.generateEcdsaKeyShare()
->>>>>>> b6fc6ae2
+
 	if err != nil {
 		return nil, fmt.Errorf(
 			"could not generate DSA key shares [%v]", err,
 		)
 	}
 
-	ls.dsaKeyShare = keyShare
+	ls.ecdsaKeyShare = keyShare
 
 	// Initialize map holding decommitment keys for each peer signer.
-	ls.publicDsaKeyShareDecommitmentKeys = make(
+	ls.publicKeyShareDecommitmentKeys = make(
 		map[string]*commitment.DecommitmentKey,
 	)
 
@@ -179,32 +145,22 @@
 			)
 		}
 
-<<<<<<< HEAD
-		ls.publicDsaKeyShareDecommitmentKeys[peerSignerID] = decommitmentKey
+		ls.publicKeyShareDecommitmentKeys[peerSignerID] = decommitmentKey
 		messages[i] = &PublicKeyShareCommitmentMessage{
 			senderID:                 ls.ID,
 			receiverID:               peerSignerID,
 			publicKeyShareCommitment: commitment,
 		}
 	}
-=======
-	ls.ecdsaKeyShare = keyShare
-	ls.publicKeyShareDecommitmentKey = decommitmentKey
->>>>>>> b6fc6ae2
 
 	return messages, nil
 }
 
-<<<<<<< HEAD
-// RevealDsaKeyShares produces `KeyShareRevealMessage`s and should be called
+// RevealEcdsaKeyShares produces `KeyShareRevealMessage`s and should be called
 // when `PublicKeyShareCommitmentMessage`s from all group members have been
 // received.
-=======
-// RevealEcdsaKeyShares produces a KeyShareRevealMessage and should be called
-// when `PublicKeyShareCommitmentMessage`s from all group members are gathered.
->>>>>>> b6fc6ae2
-//
-// `KeyShareRevealMessage` contains signer's public DSA key share, decommitment
+//
+// `KeyShareRevealMessage` contains signer's public ECDSA key share, decommitment
 // key for this share (used to validate the commitment published in the previous
 // `PublicKeyShareCommitmentMessage` message), encrypted secret DSA key share
 // and ZKP for the secret key share correctness. Bear in mind the decommitment
@@ -214,11 +170,7 @@
 // Secret key share is encrypted with an additively homomorphic encryption
 // scheme and sent to all other signers in the group along with the public key
 // share.
-<<<<<<< HEAD
-func (ls *LocalSigner) RevealDsaKeyShares() ([]*KeyShareRevealMessage, error) {
-=======
-func (ls *LocalSigner) RevealEcdsaKeyShares() (*KeyShareRevealMessage, error) {
->>>>>>> b6fc6ae2
+func (ls *LocalSigner) RevealEcdsaKeyShares() ([]*KeyShareRevealMessage, error) {
 	paillierRandomness, err := paillier.GetRandomNumberInMultiplicativeGroup(
 		ls.paillierKey.N, rand.Reader,
 	)
@@ -246,7 +198,6 @@
 		rand.Reader,
 	)
 
-<<<<<<< HEAD
 	messages := make(
 		[]*KeyShareRevealMessage,
 		ls.signerGroup.PeerSignerCount(),
@@ -256,21 +207,12 @@
 			senderID:                      ls.ID,
 			receiverID:                    peerSignerID,
 			secretKeyShare:                encryptedSecretKeyShare,
-			publicKeyShare:                ls.dsaKeyShare.publicKeyShare,
-			publicKeyShareDecommitmentKey: ls.publicDsaKeyShareDecommitmentKeys[peerSignerID],
+			publicKeyShare:                ls.ecdsaKeyShare.publicKeyShare,
+			publicKeyShareDecommitmentKey: ls.publicKeyShareDecommitmentKeys[peerSignerID],
 			secretKeyProof:                rangeProof,
 		}
 	}
 	return messages, nil
-=======
-	return &KeyShareRevealMessage{
-		signerID:                      ls.ID,
-		secretKeyShare:                encryptedSecretKeyShare,
-		publicKeyShare:                ls.ecdsaKeyShare.publicKeyShare,
-		publicKeyShareDecommitmentKey: ls.publicKeyShareDecommitmentKey,
-		secretKeyProof:                rangeProof,
-	}, nil
->>>>>>> b6fc6ae2
 }
 
 // CombineEcdsaKeyShares combines all group `PublicKeyShareCommitmentMessage`s and
@@ -292,26 +234,18 @@
 // Every `PublicKeyShareCommitmentMessage` should have a corresponding
 // `KeyShareRevealMessage`. They are matched by a signer ID contained in
 // each of the messages.
-<<<<<<< HEAD
 //
 // This function accepts all `PublicKeyShareCommitmentMessage`s and
 // `KeyShareRevealMessage`s that were generated for the current signer.
 // It's expected all peer signers in the group delivered both types of messages
 // to the signer.
-func (ls *LocalSigner) CombineDsaKeyShares(
-	shareCommitments []*PublicKeyShareCommitmentMessage,
-	revealedShares []*KeyShareRevealMessage,
-) (*ThresholdDsaKey, error) {
-	peerSignerCount := ls.signerGroup.PeerSignerCount()
-
-	if len(shareCommitments) != peerSignerCount {
-=======
 func (ls *LocalSigner) CombineEcdsaKeyShares(
 	shareCommitments []*PublicKeyShareCommitmentMessage,
 	revealedShares []*KeyShareRevealMessage,
 ) (*ThresholdEcdsaKey, error) {
-	if len(shareCommitments) != ls.signerGroup.InitialGroupSize {
->>>>>>> b6fc6ae2
+	peerSignerCount := ls.signerGroup.PeerSignerCount()
+
+	if len(shareCommitments) != peerSignerCount {
 		return nil, fmt.Errorf(
 			"commitments required from all group peer members; got %v, expected %v",
 			len(shareCommitments),
@@ -362,7 +296,7 @@
 
 	// Add signer's own secret and public key share
 	encryptedSecretKeyShare, err := ls.paillierKey.Encrypt(
-		ls.dsaKeyShare.secretKeyShare, rand.Reader,
+		ls.ecdsaKeyShare.secretKeyShare, rand.Reader,
 	)
 	if err != nil {
 		return nil, fmt.Errorf(
@@ -371,7 +305,7 @@
 	}
 
 	secretKeyShares = append(secretKeyShares, encryptedSecretKeyShare)
-	publicKeyShares = append(publicKeyShares, ls.dsaKeyShare.publicKeyShare)
+	publicKeyShares = append(publicKeyShares, ls.ecdsaKeyShare.publicKeyShare)
 
 	// Combine signer's own and peer signers' shares together
 	secretKey := ls.paillierKey.Add(secretKeyShares...)
