--- conflicted
+++ resolved
@@ -33,13 +33,9 @@
 }
 
 type localProvider struct {
-<<<<<<< HEAD
 	id        localIdentifier
 	staticKey *key.NetworkPublic
-=======
-	id localIdentifier
-	cm *localConnectionManager
->>>>>>> 5d8dee26
+	cm        *localConnectionManager
 }
 
 func (lp *localProvider) ID() net.TransportIdentifier {
@@ -68,32 +64,23 @@
 
 // Connect returns a local instance of a net provider that does not go over the
 // network.
-<<<<<<< HEAD
-func Connect() net.Provider {
+func Connect() Provider {
 	_, public, err := key.GenerateStaticNetworkKey()
 	if err != nil {
 		panic(err)
 	}
 
-	return &localProvider{
-		id:        localIdentifier(randomIdentifier()),
-		staticKey: public,
-	}
+	return ConnectWithKey(public)
 }
 
 // ConnectWithKey returns a local instance of net provider that does not go
 // over the network. The returned instance uses the provided network key to
 // identify network messages.
-func ConnectWithKey(staticKey *key.NetworkPublic) net.Provider {
+func ConnectWithKey(staticKey *key.NetworkPublic) Provider {
 	return &localProvider{
 		id:        localIdentifier(randomIdentifier()),
 		staticKey: staticKey,
-=======
-func Connect() Provider {
-	return &localProvider{
-		id: localIdentifier(randomIdentifier()),
-		cm: &localConnectionManager{peers: make(map[string]*key.NetworkPublic)},
->>>>>>> 5d8dee26
+		cm:        &localConnectionManager{peers: make(map[string]*key.NetworkPublic)},
 	}
 }
 
