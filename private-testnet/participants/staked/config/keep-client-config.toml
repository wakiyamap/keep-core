--- conflicted
+++ resolved
@@ -8,15 +8,9 @@
 
   # Contracts are already deployed to the private testnet.  They are subject to change on deployment
   [ethereum.ContractAddresses]
-<<<<<<< HEAD
-    KeepRandomBeaconOperator = "0x1Fa95B8B3Fb5706bf7f4cfD090fefcF66C370d48"
-    TokenStaking = "0x7faB5e80690c188cd1E6ad4AcE93309C118f51e0"
-    KeepRandomBeaconService = "0xc7836096D29036916Ee34f4721ce39937e37C481"
-=======
     KeepRandomBeaconOperator = "0xba17C9D74E0c0be88225421B5797A2cE5ADC6286"
     TokenStaking = "0x7765a2cd874D529342ac162392dac1C5e2dBa708"
     KeepRandomBeaconService = "0xF46357B21EE8ded0b87eA91d9F0219D92E707305"
->>>>>>> 32fb4ed5
 
 # We can configure multiple bootstrap peers.  For the purpose of initial testing we're keeping it at one.
 [LibP2P]
